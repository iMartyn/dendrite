--- conflicted
+++ resolved
@@ -604,32 +604,6 @@
 	res.Keys = result
 }
 
-<<<<<<< HEAD
-func (a *UserInternalAPI) QueryPolicyVersion(
-	ctx context.Context,
-	req *api.QueryPolicyVersionRequest,
-	res *api.QueryPolicyVersionResponse,
-) error {
-	var err error
-	res.PolicyVersion, err = a.DB.GetPrivacyPolicy(ctx, req.LocalPart)
-	if err != nil {
-		return err
-	}
-
-	return nil
-}
-
-func (a *UserInternalAPI) QueryOutdatedPolicy(
-	ctx context.Context,
-	req *api.QueryOutdatedPolicyRequest,
-	res *api.QueryOutdatedPolicyResponse,
-) error {
-	var err error
-	res.OutdatedUsers, err = a.DB.GetOutdatedPolicy(ctx, req.PolicyVersion)
-	if err != nil {
-		return err
-	}
-=======
 func (a *UserInternalAPI) QueryNotifications(ctx context.Context, req *api.QueryNotificationsRequest, res *api.QueryNotificationsResponse) error {
 	if req.Limit == 0 || req.Limit > 1000 {
 		req.Limit = 1000
@@ -728,20 +702,10 @@
 	if err := a.SyncProducer.SendAccountData(req.UserID, "" /* roomID */, pushRulesAccountDataType); err != nil {
 		util.GetLogger(ctx).WithError(err).Errorf("syncProducer.SendData failed")
 	}
->>>>>>> f75169c3
-
-	return nil
-}
-
-<<<<<<< HEAD
-func (a *UserInternalAPI) PerformUpdatePolicyVersion(
-	ctx context.Context,
-	req *api.UpdatePolicyVersionRequest,
-	res *api.UpdatePolicyVersionResponse,
-) error {
-	return a.DB.UpdatePolicyVersion(ctx, req.PolicyVersion, req.LocalPart, req.ServerNoticeUpdate)
-}
-=======
+
+	return nil
+}
+
 func (a *UserInternalAPI) QueryPushRules(ctx context.Context, req *api.QueryPushRulesRequest, res *api.QueryPushRulesResponse) error {
 	userReq := api.QueryAccountDataRequest{
 		UserID:   req.UserID,
@@ -798,4 +762,39 @@
 }
 
 const pushRulesAccountDataType = "m.push_rules"
->>>>>>> f75169c3
+
+func (a *UserInternalAPI) QueryPolicyVersion(
+	ctx context.Context,
+	req *api.QueryPolicyVersionRequest,
+	res *api.QueryPolicyVersionResponse,
+) error {
+	var err error
+	res.PolicyVersion, err = a.DB.GetPrivacyPolicy(ctx, req.LocalPart)
+	if err != nil {
+		return err
+	}
+
+	return nil
+}
+
+func (a *UserInternalAPI) QueryOutdatedPolicy(
+	ctx context.Context,
+	req *api.QueryOutdatedPolicyRequest,
+	res *api.QueryOutdatedPolicyResponse,
+) error {
+	var err error
+	res.OutdatedUsers, err = a.DB.GetOutdatedPolicy(ctx, req.PolicyVersion)
+	if err != nil {
+		return err
+	}
+
+	return nil
+}
+
+func (a *UserInternalAPI) PerformUpdatePolicyVersion(
+	ctx context.Context,
+	req *api.UpdatePolicyVersionRequest,
+	res *api.UpdatePolicyVersionResponse,
+) error {
+	return a.DB.UpdatePolicyVersion(ctx, req.PolicyVersion, req.LocalPart, req.ServerNoticeUpdate)
+}