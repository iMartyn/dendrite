# This is the Dendrite configuration file.
#
# The configuration is split up into sections - each Dendrite component has a
# configuration section, in addition to the "global" section which applies to
# all components.
#
# At a minimum, to get started, you will need to update the settings in the
# "global" section for your deployment, and you will need to check that the
# database "connection_string" line in each component section is correct. 
#
# Each component with a "database" section can accept the following formats
# for "connection_string":
#   SQLite:     file:filename.db
#               file:///path/to/filename.db
#   PostgreSQL: postgresql://user:pass@hostname/database?params=...
#
# SQLite is embedded into Dendrite and therefore no further prerequisites are
# needed for the database when using SQLite mode. However, performance with
# PostgreSQL is significantly better and recommended for multi-user deployments.
# SQLite is typically around 20-30% slower than PostgreSQL when tested with a
# small number of users and likely will perform worse still with a higher volume
# of users.
#
# The "max_open_conns" and "max_idle_conns" settings configure the maximum 
# number of open/idle database connections. The value 0 will use the database
# engine default, and a negative value will use unlimited connections. The
# "conn_max_lifetime" option controls the maximum length of time a database
# connection can be idle in seconds - a negative value is unlimited.

# The version of the configuration file. 
version: 2

# Global Matrix configuration. This configuration applies to all components.
global:
  # The domain name of this homeserver.
  server_name: localhost

  # The path to the signing private key file, used to sign requests and events.
  # Note that this is NOT the same private key as used for TLS! To generate a
  # signing key, use "./bin/generate-keys --private-key matrix_key.pem".
  private_key: matrix_key.pem

  # The paths and expiry timestamps (as a UNIX timestamp in millisecond precision)
  # to old signing private keys that were formerly in use on this domain. These
  # keys will not be used for federation request or event signing, but will be
  # provided to any other homeserver that asks when trying to verify old events.
  # old_private_keys:
  # - private_key: old_matrix_key.pem
  #   expired_at: 1601024554498

  # How long a remote server can cache our server signing key before requesting it
  # again. Increasing this number will reduce the number of requests made by other
  # servers for our key but increases the period that a compromised key will be
  # considered valid by other homeservers.
  key_validity_period: 168h0m0s

  # The server name to delegate server-server communications to, with optional port
  # e.g. localhost:443
  well_known_server_name: ""

  # Lists of domains that the server will trust as identity servers to verify third
  # party identifiers such as phone numbers and email addresses.
  trusted_third_party_id_servers:
  - matrix.org
  - vector.im

  # Disables federation. Dendrite will not be able to make any outbound HTTP requests
  # to other servers and the federation API will not be exposed.
  disable_federation: false

<<<<<<< HEAD
  # Consent tracking configuration
  user_consent:
    # If the user consent tracking is enabled or not
    enabled: false
    # Randomly generated string to be used to calculate the HMAC
    form_secret: "superSecretRandomlyGeneratedSecret"
    # Require consent when user registers for the first time
    require_at_registration: false
    # The name to be shown to the user
    policy_name: "Privacy policy"
    # The directory to search for templates
    template_dir: "./templates/privacy"
    # The version of the policy. When loading templates, ".gohtml" template is added as a suffix
    # e.g: ${template_dir}/1.0.gohtml needs to exist, if this is set to "1.0"
    version: "1.0"
    # Send a consent message to guest users
    send_server_notice_to_guest: false
    # Default message to send to users
    server_notice_content:
      msg_type: "m.text"
      body: >-
        Please give your consent to the privacy policy at {{ .ConsentURL }}.
    # The error message to display if the user hasn't given their consent yet
    block_events_error: >-
      You can't send any messages until you consent to the privacy policy at
      {{ .ConsentURL }}.
=======
  # Server notices allows server admins to send messages to all users.
  server_notices:
    enabled: false
    # The server localpart to be used when sending notices, ensure this is not yet taken
    local_part: "_server"
    # The displayname to be used when sending notices
    display_name: "Server alerts"
    # The mxid of the avatar to use
    avatar_url: ""
    # The roomname to be used when creating messages
    room_name: "Server Alerts"
>>>>>>> 002429c9

  # Configuration for NATS JetStream
  jetstream:
    # A list of NATS Server addresses to connect to. If none are specified, an
    # internal NATS server will be started automatically when running Dendrite
    # in monolith mode. It is required to specify the address of at least one
    # NATS Server node if running in polylith mode.
    addresses:
      # - localhost:4222

    # Keep all NATS streams in memory, rather than persisting it to the storage
    # path below. This option is present primarily for integration testing and
    # should not be used on a real world Dendrite deployment.
    in_memory: false

    # Persistent directory to store JetStream streams in. This directory 
    # should be preserved across Dendrite restarts.
    storage_path: ./

    # The prefix to use for stream names for this homeserver - really only
    # useful if running more than one Dendrite on the same NATS deployment.
    topic_prefix: Dendrite

  # Configuration for Prometheus metric collection.
  metrics:
    # Whether or not Prometheus metrics are enabled.
    enabled: false

    # HTTP basic authentication to protect access to monitoring.
    basic_auth:
      username: metrics
      password: metrics

  # DNS cache options. The DNS cache may reduce the load on DNS servers
  # if there is no local caching resolver available for use.
  dns_cache:
    # Whether or not the DNS cache is enabled.
    enabled: false

    # Maximum number of entries to hold in the DNS cache, and
    # for how long those items should be considered valid in seconds.
    cache_size: 256
    cache_lifetime: "5m" # 5minutes; see https://pkg.go.dev/time@master#ParseDuration for more

# Configuration for the Appservice API.
app_service_api:
  internal_api:
    listen: http://localhost:7777  # Only used in polylith deployments
    connect: http://localhost:7777 # Only used in polylith deployments
  database:
    connection_string: file:appservice.db
    max_open_conns: 10
    max_idle_conns: 2
    conn_max_lifetime: -1

  # Disable the validation of TLS certificates of appservices. This is
  # not recommended in production since it may allow appservice traffic
  # to be sent to an unverified endpoint.
  disable_tls_validation: false

  # Appservice configuration files to load into this homeserver.
  config_files: []

# Configuration for the Client API.
client_api:
  internal_api:
    listen: http://localhost:7771  # Only used in polylith deployments
    connect: http://localhost:7771 # Only used in polylith deployments
  external_api:
    listen: http://[::]:8071

  # Prevents new users from being able to register on this homeserver, except when
  # using the registration shared secret below.
  registration_disabled: false

  # Prevents new guest accounts from being created. Guest registration is also
  # disabled implicitly by setting 'registration_disabled' above.
  guests_disabled: true

  # If set, allows registration by anyone who knows the shared secret, regardless of
  # whether registration is otherwise disabled.
  registration_shared_secret: ""

  # Whether to require reCAPTCHA for registration.
  enable_registration_captcha: false

  # Settings for ReCAPTCHA. 
  recaptcha_public_key: ""
  recaptcha_private_key: ""
  recaptcha_bypass_secret: ""
  recaptcha_siteverify_api: ""

  # TURN server information that this homeserver should send to clients. 
  turn:
    turn_user_lifetime: ""
    turn_uris: []
    turn_shared_secret: ""
    turn_username: ""
    turn_password: ""

  # Settings for rate-limited endpoints. Rate limiting will kick in after the
  # threshold number of "slots" have been taken by requests from a specific 
  # host. Each "slot" will be released after the cooloff time in milliseconds.
  rate_limiting:
    enabled: true
    threshold: 5
    cooloff_ms: 500

# Configuration for the EDU server.
edu_server:
  internal_api:
    listen: http://localhost:7778  # Only used in polylith deployments
    connect: http://localhost:7778 # Only used in polylith deployments

# Configuration for the Federation API.
federation_api:
  internal_api:
    listen: http://localhost:7772  # Only used in polylith deployments
    connect: http://localhost:7772 # Only used in polylith deployments
  external_api:
    listen: http://[::]:8072
  database:
    connection_string: file:federationapi.db
    max_open_conns: 10
    max_idle_conns: 2
    conn_max_lifetime: -1

  # List of paths to X.509 certificates to be used by the external federation listeners.
  # These certificates will be used to calculate the TLS fingerprints and other servers
  # will expect the certificate to match these fingerprints. Certificates must be in PEM
  # format.
  federation_certificates: []

  # How many times we will try to resend a failed transaction to a specific server. The
  # backoff is 2**x seconds, so 1 = 2 seconds, 2 = 4 seconds, 3 = 8 seconds etc.
  send_max_retries: 16

  # Disable the validation of TLS certificates of remote federated homeservers. Do not
  # enable this option in production as it presents a security risk!
  disable_tls_validation: false

  # Perspective keyservers to use as a backup when direct key fetches fail. This may
  # be required to satisfy key requests for servers that are no longer online when
  # joining some rooms.
  key_perspectives:
  - server_name: matrix.org
    keys:
    - key_id: ed25519:auto
      public_key: Noi6WqcDj0QmPxCNQqgezwTlBKrfqehY1u2FyWP9uYw
    - key_id: ed25519:a_RXGa
      public_key: l8Hft5qXKn1vfHrg3p4+W8gELQVo8N13JkluMfmn2sQ

  # This option will control whether Dendrite will prefer to look up keys directly
  # or whether it should try perspective servers first, using direct fetches as a
  # last resort.
  prefer_direct_fetch: false

# Configuration for the Key Server (for end-to-end encryption).
key_server:
  internal_api:
    listen: http://localhost:7779  # Only used in polylith deployments
    connect: http://localhost:7779 # Only used in polylith deployments
  database:
    connection_string: file:keyserver.db
    max_open_conns: 10
    max_idle_conns: 2
    conn_max_lifetime: -1

# Configuration for the Media API.
media_api:
  internal_api:
    listen: http://localhost:7774  # Only used in polylith deployments
    connect: http://localhost:7774 # Only used in polylith deployments
  external_api:
    listen: http://[::]:8074
  database:
    connection_string: file:mediaapi.db
    max_open_conns: 5
    max_idle_conns: 2
    conn_max_lifetime: -1

  # Storage path for uploaded media. May be relative or absolute.
  base_path: ./media_store

  # The maximum allowed file size (in bytes) for media uploads to this homeserver
  # (0 = unlimited). If using a reverse proxy, ensure it allows requests at
  # least this large (e.g. client_max_body_size in nginx.)
  max_file_size_bytes: 10485760

  # Whether to dynamically generate thumbnails if needed.
  dynamic_thumbnails: false

  # The maximum number of simultaneous thumbnail generators to run.
  max_thumbnail_generators: 10

  # A list of thumbnail sizes to be generated for media content.
  thumbnail_sizes:
  - width: 32
    height: 32
    method: crop
  - width: 96
    height: 96
    method: crop
  - width: 640
    height: 480
    method: scale

# Configuration for experimental MSC's
mscs:
  # A list of enabled MSC's
  # Currently valid values are:
  # - msc2836    (Threading, see https://github.com/matrix-org/matrix-doc/pull/2836)
  # - msc2946    (Spaces Summary, see https://github.com/matrix-org/matrix-doc/pull/2946)
  mscs: []
  database:
    connection_string: file:mscs.db
    max_open_conns: 5
    max_idle_conns: 2
    conn_max_lifetime: -1

# Configuration for the Room Server.
room_server:
  internal_api:
    listen: http://localhost:7770  # Only used in polylith deployments
    connect: http://localhost:7770 # Only used in polylith deployments
  database:
    connection_string: file:roomserver.db
    max_open_conns: 10
    max_idle_conns: 2
    conn_max_lifetime: -1

# Configuration for the Sync API.
sync_api:
  internal_api:
    listen: http://localhost:7773  # Only used in polylith deployments
    connect: http://localhost:7773 # Only used in polylith deployments
  external_api:
    listen: http://[::]:8073
  database:
    connection_string: file:syncapi.db
    max_open_conns: 10
    max_idle_conns: 2
    conn_max_lifetime: -1

  # This option controls which HTTP header to inspect to find the real remote IP
  # address of the client. This is likely required if Dendrite is running behind
  # a reverse proxy server.
  # real_ip_header: X-Real-IP

# Configuration for the User API.
user_api:
  # The cost when hashing passwords on registration/login. Default: 10. Min: 4, Max: 31
  # See https://pkg.go.dev/golang.org/x/crypto/bcrypt for more information.
  # Setting this lower makes registration/login consume less CPU resources at the cost of security
  # should the database be compromised. Setting this higher makes registration/login consume more
  # CPU resources but makes it harder to brute force password hashes.
  # This value can be low if performing tests or on embedded Dendrite instances (e.g WASM builds)
  # bcrypt_cost: 10
  internal_api:
    listen: http://localhost:7781  # Only used in polylith deployments
    connect: http://localhost:7781 # Only used in polylith deployments
  account_database:
    connection_string: file:userapi_accounts.db
    max_open_conns: 10
    max_idle_conns: 2
    conn_max_lifetime: -1
  device_database:
    connection_string: file:userapi_devices.db
    max_open_conns: 10
    max_idle_conns: 2
    conn_max_lifetime: -1
  # The length of time that a token issued for a relying party from 
  # /_matrix/client/r0/user/{userId}/openid/request_token endpoint
  # is considered to be valid in milliseconds. 
  # The default lifetime is 3600000ms (60 minutes).
  # openid_token_lifetime_ms: 3600000

# Configuration for Opentracing.
# See https://github.com/matrix-org/dendrite/tree/master/docs/tracing for information on
# how this works and how to set it up.
tracing:
  enabled: false
  jaeger:
    serviceName: ""
    disabled: false
    rpc_metrics: false
    tags: []
    sampler: null
    reporter: null
    headers: null
    baggage_restrictions: null
    throttler: null

# Logging configuration
logging:
- type: std
  level: info
- type: file
  # The logging level, must be one of debug, info, warn, error, fatal, panic.
  level: info
  params:
    path: ./logs<|MERGE_RESOLUTION|>--- conflicted
+++ resolved
@@ -68,7 +68,18 @@
   # to other servers and the federation API will not be exposed.
   disable_federation: false
 
-<<<<<<< HEAD
+  # Server notices allows server admins to send messages to all users.
+  server_notices:
+    enabled: false
+    # The server localpart to be used when sending notices, ensure this is not yet taken
+    local_part: "_server"
+    # The displayname to be used when sending notices
+    display_name: "Server alerts"
+    # The mxid of the avatar to use
+    avatar_url: ""
+    # The roomname to be used when creating messages
+    room_name: "Server Alerts"
+
   # Consent tracking configuration
   user_consent:
     # If the user consent tracking is enabled or not
@@ -95,19 +106,6 @@
     block_events_error: >-
       You can't send any messages until you consent to the privacy policy at
       {{ .ConsentURL }}.
-=======
-  # Server notices allows server admins to send messages to all users.
-  server_notices:
-    enabled: false
-    # The server localpart to be used when sending notices, ensure this is not yet taken
-    local_part: "_server"
-    # The displayname to be used when sending notices
-    display_name: "Server alerts"
-    # The mxid of the avatar to use
-    avatar_url: ""
-    # The roomname to be used when creating messages
-    room_name: "Server Alerts"
->>>>>>> 002429c9
 
   # Configuration for NATS JetStream
   jetstream:
