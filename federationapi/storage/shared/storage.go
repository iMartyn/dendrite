// Copyright 2020 The Matrix.org Foundation C.I.C.
//
// Licensed under the Apache License, Version 2.0 (the "License");
// you may not use this file except in compliance with the License.
// You may obtain a copy of the License at
//
//     http://www.apache.org/licenses/LICENSE-2.0
//
// Unless required by applicable law or agreed to in writing, software
// distributed under the License is distributed on an "AS IS" BASIS,
// WITHOUT WARRANTIES OR CONDITIONS OF ANY KIND, either express or implied.
// See the License for the specific language governing permissions and
// limitations under the License.

package shared

import (
	"context"
	"database/sql"
	"fmt"
	"time"

	"github.com/matrix-org/dendrite/federationapi/storage/tables"
	"github.com/matrix-org/dendrite/federationapi/types"
	"github.com/matrix-org/dendrite/internal/caching"
	"github.com/matrix-org/dendrite/internal/sqlutil"
	"github.com/matrix-org/gomatrixserverlib"
)

type Database struct {
	DB                       *sql.DB
	ServerName               gomatrixserverlib.ServerName
	Cache                    caching.FederationCache
	Writer                   sqlutil.Writer
	FederationQueuePDUs      tables.FederationQueuePDUs
	FederationQueueEDUs      tables.FederationQueueEDUs
	FederationQueueJSON      tables.FederationQueueJSON
	FederationJoinedHosts    tables.FederationJoinedHosts
	FederationBlacklist      tables.FederationBlacklist
	FederationOutboundPeeks  tables.FederationOutboundPeeks
	FederationInboundPeeks   tables.FederationInboundPeeks
	NotaryServerKeysJSON     tables.FederationNotaryServerKeysJSON
	NotaryServerKeysMetadata tables.FederationNotaryServerKeysMetadata
	ServerSigningKeys        tables.FederationServerSigningKeys
}

// An Receipt contains the NIDs of a call to GetNextTransactionPDUs/EDUs.
// We don't actually export the NIDs but we need the caller to be able
// to pass them back so that we can clean up if the transaction sends
// successfully.
type Receipt struct {
	nid int64
}

func (r *Receipt) String() string {
	return fmt.Sprintf("%d", r.nid)
}

// UpdateRoom updates the joined hosts for a room and returns what the joined
// hosts were before the update, or nil if this was a duplicate message.
// This is called when we receive a message from kafka, so we pass in
// oldEventID and newEventID to check that we haven't missed any messages or
// this isn't a duplicate message.
func (d *Database) UpdateRoom(
	ctx context.Context,
	roomID string,
	addHosts []types.JoinedHost,
	removeHosts []string,
	purgeRoomFirst bool,
) (joinedHosts []types.JoinedHost, err error) {
	err = d.Writer.Do(d.DB, nil, func(txn *sql.Tx) error {
		var joinedHosts []types.JoinedHost
		if purgeRoomFirst {
			if err = d.FederationJoinedHosts.DeleteJoinedHostsForRoom(ctx, txn, roomID); err != nil {
				return fmt.Errorf("d.FederationJoinedHosts.DeleteJoinedHosts: %w", err)
			}
<<<<<<< HEAD
=======
			for _, add := range addHosts {
				if err = d.FederationJoinedHosts.InsertJoinedHosts(ctx, txn, roomID, add.MemberEventID, add.ServerName); err != nil {
					return err
				}
				joinedHosts = append(joinedHosts, add)
			}
>>>>>>> 6bf19125
		} else {
			if joinedHosts, err = d.FederationJoinedHosts.SelectJoinedHostsWithTx(ctx, txn, roomID); err != nil {
				return err
			}
<<<<<<< HEAD
		}

		for _, add := range addHosts {
			err = d.FederationJoinedHosts.InsertJoinedHosts(ctx, txn, roomID, add.MemberEventID, add.ServerName)
			if err != nil {
				return err
			}
			joinedHosts = append(joinedHosts, add)
		}
		if err = d.FederationJoinedHosts.DeleteJoinedHosts(ctx, txn, removeHosts); err != nil {
			return err
=======
			for _, add := range addHosts {
				if err = d.FederationJoinedHosts.InsertJoinedHosts(ctx, txn, roomID, add.MemberEventID, add.ServerName); err != nil {
					return err
				}
			}
			if err = d.FederationJoinedHosts.DeleteJoinedHosts(ctx, txn, removeHosts); err != nil {
				return err
			}
>>>>>>> 6bf19125
		}
		return nil
	})
	return
}

// GetJoinedHosts returns the currently joined hosts for room,
// as known to federationserver.
// Returns an error if something goes wrong.
func (d *Database) GetJoinedHosts(
	ctx context.Context, roomID string,
) ([]types.JoinedHost, error) {
	return d.FederationJoinedHosts.SelectJoinedHosts(ctx, roomID)
}

// GetAllJoinedHosts returns the currently joined hosts for
// all rooms known to the federation sender.
// Returns an error if something goes wrong.
func (d *Database) GetAllJoinedHosts(ctx context.Context) ([]gomatrixserverlib.ServerName, error) {
	return d.FederationJoinedHosts.SelectAllJoinedHosts(ctx)
}

func (d *Database) GetJoinedHostsForRooms(ctx context.Context, roomIDs []string, excludeSelf bool) ([]gomatrixserverlib.ServerName, error) {
	servers, err := d.FederationJoinedHosts.SelectJoinedHostsForRooms(ctx, roomIDs)
	if err != nil {
		return nil, err
	}
	if excludeSelf {
		for i, server := range servers {
			if server == d.ServerName {
				servers = append(servers[:i], servers[i+1:]...)
			}
		}
	}
	return servers, nil
}

// StoreJSON adds a JSON blob into the queue JSON table and returns
// a NID. The NID will then be used when inserting the per-destination
// metadata entries.
func (d *Database) StoreJSON(
	ctx context.Context, js string,
) (*Receipt, error) {
	var nid int64
	var err error
	_ = d.Writer.Do(d.DB, nil, func(txn *sql.Tx) error {
		nid, err = d.FederationQueueJSON.InsertQueueJSON(ctx, txn, js)
		return err
	})
	if err != nil {
		return nil, fmt.Errorf("d.insertQueueJSON: %w", err)
	}
	return &Receipt{
		nid: nid,
	}, nil
}

func (d *Database) AddServerToBlacklist(serverName gomatrixserverlib.ServerName) error {
	return d.Writer.Do(d.DB, nil, func(txn *sql.Tx) error {
		return d.FederationBlacklist.InsertBlacklist(context.TODO(), txn, serverName)
	})
}

func (d *Database) RemoveServerFromBlacklist(serverName gomatrixserverlib.ServerName) error {
	return d.Writer.Do(d.DB, nil, func(txn *sql.Tx) error {
		return d.FederationBlacklist.DeleteBlacklist(context.TODO(), txn, serverName)
	})
}

func (d *Database) RemoveAllServersFromBlacklist() error {
	return d.Writer.Do(d.DB, nil, func(txn *sql.Tx) error {
		return d.FederationBlacklist.DeleteAllBlacklist(context.TODO(), txn)
	})
}

func (d *Database) IsServerBlacklisted(serverName gomatrixserverlib.ServerName) (bool, error) {
	return d.FederationBlacklist.SelectBlacklist(context.TODO(), nil, serverName)
}

func (d *Database) AddOutboundPeek(ctx context.Context, serverName gomatrixserverlib.ServerName, roomID, peekID string, renewalInterval int64) error {
	return d.Writer.Do(d.DB, nil, func(txn *sql.Tx) error {
		return d.FederationOutboundPeeks.InsertOutboundPeek(ctx, txn, serverName, roomID, peekID, renewalInterval)
	})
}

func (d *Database) RenewOutboundPeek(ctx context.Context, serverName gomatrixserverlib.ServerName, roomID, peekID string, renewalInterval int64) error {
	return d.Writer.Do(d.DB, nil, func(txn *sql.Tx) error {
		return d.FederationOutboundPeeks.RenewOutboundPeek(ctx, txn, serverName, roomID, peekID, renewalInterval)
	})
}

func (d *Database) GetOutboundPeek(ctx context.Context, serverName gomatrixserverlib.ServerName, roomID, peekID string) (*types.OutboundPeek, error) {
	return d.FederationOutboundPeeks.SelectOutboundPeek(ctx, nil, serverName, roomID, peekID)
}

func (d *Database) GetOutboundPeeks(ctx context.Context, roomID string) ([]types.OutboundPeek, error) {
	return d.FederationOutboundPeeks.SelectOutboundPeeks(ctx, nil, roomID)
}

func (d *Database) AddInboundPeek(ctx context.Context, serverName gomatrixserverlib.ServerName, roomID, peekID string, renewalInterval int64) error {
	return d.Writer.Do(d.DB, nil, func(txn *sql.Tx) error {
		return d.FederationInboundPeeks.InsertInboundPeek(ctx, txn, serverName, roomID, peekID, renewalInterval)
	})
}

func (d *Database) RenewInboundPeek(ctx context.Context, serverName gomatrixserverlib.ServerName, roomID, peekID string, renewalInterval int64) error {
	return d.Writer.Do(d.DB, nil, func(txn *sql.Tx) error {
		return d.FederationInboundPeeks.RenewInboundPeek(ctx, txn, serverName, roomID, peekID, renewalInterval)
	})
}

func (d *Database) GetInboundPeek(ctx context.Context, serverName gomatrixserverlib.ServerName, roomID, peekID string) (*types.InboundPeek, error) {
	return d.FederationInboundPeeks.SelectInboundPeek(ctx, nil, serverName, roomID, peekID)
}

func (d *Database) GetInboundPeeks(ctx context.Context, roomID string) ([]types.InboundPeek, error) {
	return d.FederationInboundPeeks.SelectInboundPeeks(ctx, nil, roomID)
}

func (d *Database) UpdateNotaryKeys(ctx context.Context, serverName gomatrixserverlib.ServerName, serverKeys gomatrixserverlib.ServerKeys) error {
	return d.Writer.Do(d.DB, nil, func(txn *sql.Tx) error {
		validUntil := serverKeys.ValidUntilTS
		// Servers MUST use the lesser of this field and 7 days into the future when determining if a key is valid.
		// This is to avoid a situation where an attacker publishes a key which is valid for a significant amount of
		// time without a way for the homeserver owner to revoke it.
		// https://spec.matrix.org/unstable/server-server-api/#querying-keys-through-another-server
		weekIntoFuture := time.Now().Add(7 * 24 * time.Hour)
		if weekIntoFuture.Before(validUntil.Time()) {
			validUntil = gomatrixserverlib.AsTimestamp(weekIntoFuture)
		}
		notaryID, err := d.NotaryServerKeysJSON.InsertJSONResponse(ctx, txn, serverKeys, serverName, validUntil)
		if err != nil {
			return err
		}
		// update the metadata for the keys
		for keyID := range serverKeys.OldVerifyKeys {
			_, err = d.NotaryServerKeysMetadata.UpsertKey(ctx, txn, serverName, keyID, notaryID, validUntil)
			if err != nil {
				return err
			}
		}
		for keyID := range serverKeys.VerifyKeys {
			_, err = d.NotaryServerKeysMetadata.UpsertKey(ctx, txn, serverName, keyID, notaryID, validUntil)
			if err != nil {
				return err
			}
		}

		// clean up old responses
		return d.NotaryServerKeysMetadata.DeleteOldJSONResponses(ctx, txn)
	})
}

func (d *Database) GetNotaryKeys(
	ctx context.Context, serverName gomatrixserverlib.ServerName, optKeyIDs []gomatrixserverlib.KeyID,
) (sks []gomatrixserverlib.ServerKeys, err error) {
	err = d.Writer.Do(d.DB, nil, func(txn *sql.Tx) error {
		sks, err = d.NotaryServerKeysMetadata.SelectKeys(ctx, txn, serverName, optKeyIDs)
		return err
	})
	return sks, err
}<|MERGE_RESOLUTION|>--- conflicted
+++ resolved
@@ -74,32 +74,16 @@
 			if err = d.FederationJoinedHosts.DeleteJoinedHostsForRoom(ctx, txn, roomID); err != nil {
 				return fmt.Errorf("d.FederationJoinedHosts.DeleteJoinedHosts: %w", err)
 			}
-<<<<<<< HEAD
-=======
 			for _, add := range addHosts {
 				if err = d.FederationJoinedHosts.InsertJoinedHosts(ctx, txn, roomID, add.MemberEventID, add.ServerName); err != nil {
 					return err
 				}
 				joinedHosts = append(joinedHosts, add)
 			}
->>>>>>> 6bf19125
 		} else {
 			if joinedHosts, err = d.FederationJoinedHosts.SelectJoinedHostsWithTx(ctx, txn, roomID); err != nil {
 				return err
 			}
-<<<<<<< HEAD
-		}
-
-		for _, add := range addHosts {
-			err = d.FederationJoinedHosts.InsertJoinedHosts(ctx, txn, roomID, add.MemberEventID, add.ServerName)
-			if err != nil {
-				return err
-			}
-			joinedHosts = append(joinedHosts, add)
-		}
-		if err = d.FederationJoinedHosts.DeleteJoinedHosts(ctx, txn, removeHosts); err != nil {
-			return err
-=======
 			for _, add := range addHosts {
 				if err = d.FederationJoinedHosts.InsertJoinedHosts(ctx, txn, roomID, add.MemberEventID, add.ServerName); err != nil {
 					return err
@@ -108,7 +92,6 @@
 			if err = d.FederationJoinedHosts.DeleteJoinedHosts(ctx, txn, removeHosts); err != nil {
 				return err
 			}
->>>>>>> 6bf19125
 		}
 		return nil
 	})
