// Copyright 2020 The Matrix.org Foundation C.I.C.
//
// Licensed under the Apache License, Version 2.0 (the "License");
// you may not use this file except in compliance with the License.
// You may obtain a copy of the License at
//
//     http://www.apache.org/licenses/LICENSE-2.0
//
// Unless required by applicable law or agreed to in writing, software
// distributed under the License is distributed on an "AS IS" BASIS,
// WITHOUT WARRANTIES OR CONDITIONS OF ANY KIND, either express or implied.
// See the License for the specific language governing permissions and
// limitations under the License.

package routing

import (
	"context"
	"net/http"
	"strings"

	"github.com/gorilla/mux"
	appserviceAPI "github.com/matrix-org/dendrite/appservice/api"
	"github.com/matrix-org/dendrite/clientapi/api"
	"github.com/matrix-org/dendrite/clientapi/auth"
	clientutil "github.com/matrix-org/dendrite/clientapi/httputil"
	"github.com/matrix-org/dendrite/clientapi/jsonerror"
	"github.com/matrix-org/dendrite/clientapi/producers"
	federationAPI "github.com/matrix-org/dendrite/federationapi/api"
	"github.com/matrix-org/dendrite/internal/httputil"
	"github.com/matrix-org/dendrite/internal/transactions"
	keyserverAPI "github.com/matrix-org/dendrite/keyserver/api"
	roomserverAPI "github.com/matrix-org/dendrite/roomserver/api"
	"github.com/matrix-org/dendrite/setup/config"
	"github.com/matrix-org/dendrite/setup/jetstream"
	userapi "github.com/matrix-org/dendrite/userapi/api"
	"github.com/matrix-org/gomatrixserverlib"
	"github.com/matrix-org/util"
	"github.com/nats-io/nats.go"
	"github.com/prometheus/client_golang/prometheus"
	"github.com/sirupsen/logrus"
)

// Setup registers HTTP handlers with the given ServeMux. It also supplies the given http.Client
// to clients which need to make outbound HTTP requests.
//
// Due to Setup being used to call many other functions, a gocyclo nolint is
// applied:
// nolint: gocyclo
func Setup(
	publicAPIMux, synapseAdminRouter, dendriteAdminRouter *mux.Router,
	cfg *config.ClientAPI,
	rsAPI roomserverAPI.RoomserverInternalAPI,
	asAPI appserviceAPI.AppServiceQueryAPI,
	userAPI userapi.UserInternalAPI,
	userDirectoryProvider userapi.UserDirectoryProvider,
	federation *gomatrixserverlib.FederationClient,
	syncProducer *producers.SyncAPIProducer,
	transactionsCache *transactions.Cache,
	federationSender federationAPI.FederationInternalAPI,
	keyAPI keyserverAPI.KeyInternalAPI,
	extRoomsProvider api.ExtraPublicRoomsProvider,
	mscCfg *config.MSCs, natsClient *nats.Conn,
) {
	prometheus.MustRegister(amtRegUsers, sendEventDuration)

	rateLimits := httputil.NewRateLimits(&cfg.RateLimiting)
	userInteractiveAuth := auth.NewUserInteractive(userAPI, cfg)

	unstableFeatures := map[string]bool{
		"org.matrix.e2e_cross_signing": true,
	}
	for _, msc := range cfg.MSCs.MSCs {
		unstableFeatures["org.matrix."+msc] = true
	}

	publicAPIMux.Handle("/versions",
		httputil.MakeExternalAPI("versions", func(req *http.Request) util.JSONResponse {
			return util.JSONResponse{
				Code: http.StatusOK,
				JSON: struct {
					Versions         []string        `json:"versions"`
					UnstableFeatures map[string]bool `json:"unstable_features"`
				}{Versions: []string{
					"r0.0.1",
					"r0.1.0",
					"r0.2.0",
					"r0.3.0",
					"r0.4.0",
					"r0.5.0",
					"r0.6.1",
				}, UnstableFeatures: unstableFeatures},
			}
		}),
	).Methods(http.MethodGet, http.MethodOptions)

	if cfg.RegistrationSharedSecret != "" {
		logrus.Info("Enabling shared secret registration at /_synapse/admin/v1/register")
		sr := NewSharedSecretRegistration(cfg.RegistrationSharedSecret)
		synapseAdminRouter.Handle("/admin/v1/register",
			httputil.MakeExternalAPI("shared_secret_registration", func(req *http.Request) util.JSONResponse {
				if req.Method == http.MethodGet {
					return util.JSONResponse{
						Code: 200,
						JSON: struct {
							Nonce string `json:"nonce"`
						}{
							Nonce: sr.GenerateNonce(),
						},
					}
				}
				if req.Method == http.MethodPost {
					return handleSharedSecretRegistration(userAPI, sr, req)
				}
				return util.JSONResponse{
					Code: http.StatusMethodNotAllowed,
					JSON: jsonerror.NotFound("unknown method"),
				}
			}),
		).Methods(http.MethodGet, http.MethodPost, http.MethodOptions)
	}

	dendriteAdminRouter.Handle("/admin/evacuateRoom/{roomID}",
		httputil.MakeAuthAPI("admin_evacuate_room", userAPI, func(req *http.Request, device *userapi.Device) util.JSONResponse {
			return AdminEvacuateRoom(req, device, rsAPI)
		}),
	).Methods(http.MethodGet, http.MethodOptions)

	// server notifications
	var (
		serverNotificationSender *userapi.Device
		err                      error
	)
	if cfg.Matrix.ServerNotices.Enabled {
		logrus.Info("Enabling server notices at /_synapse/admin/v1/send_server_notice")
		serverNotificationSender, err = getSenderDevice(context.Background(), userAPI, cfg)
		if err != nil {
			logrus.WithError(err).Fatal("unable to get account for sending sending server notices")
		}

		synapseAdminRouter.Handle("/admin/v1/send_server_notice/{txnID}",
			httputil.MakeAuthAPI("send_server_notice", userAPI, func(req *http.Request, device *userapi.Device) util.JSONResponse {
				// not specced, but ensure we're rate limiting requests to this endpoint
				if r := rateLimits.Limit(req); r != nil {
					return *r
				}
				vars, err := httputil.URLDecodeMapValues(mux.Vars(req))
				if err != nil {
					return util.ErrorResponse(err)
				}
				txnID := vars["txnID"]
				return SendServerNotice(
					req, &cfg.Matrix.ServerNotices,
					cfg, userAPI, rsAPI, asAPI,
					device, serverNotificationSender,
					&txnID, transactionsCache,
				)
			}),
		).Methods(http.MethodPut, http.MethodOptions)

		synapseAdminRouter.Handle("/admin/v1/send_server_notice",
			httputil.MakeAuthAPI("send_server_notice", userAPI, func(req *http.Request, device *userapi.Device) util.JSONResponse {
				// not specced, but ensure we're rate limiting requests to this endpoint
				if r := rateLimits.Limit(req); r != nil {
					return *r
				}
				return SendServerNotice(
					req, &cfg.Matrix.ServerNotices,
					cfg, userAPI, rsAPI, asAPI,
					device, serverNotificationSender,
					nil, transactionsCache,
				)
			}),
		).Methods(http.MethodPost, http.MethodOptions)
	}

	// You can't just do PathPrefix("/(r0|v3)") because regexps only apply when inside named path variables.
	// So make a named path variable called 'apiversion' (which we will never read in handlers) and then do
	// (r0|v3) - BUT this is a captured group, which makes no sense because you cannot extract this group
	// from a match (gorilla/mux exposes no way to do this) so it demands you make it a non-capturing group
	// using ?: so the final regexp becomes what is below. We also need a trailing slash to stop 'v33333' matching.
	// Note that 'apiversion' is chosen because it must not collide with a variable used in any of the routing!
	v3mux := publicAPIMux.PathPrefix("/{apiversion:(?:r0|v3)}/").Subrouter()
	unstableMux := publicAPIMux.PathPrefix("/unstable").Subrouter()

	// NOTSPEC: consent tracking
	if cfg.Matrix.UserConsentOptions.Enabled {
		if !cfg.Matrix.ServerNotices.Enabled {
			logrus.Warnf("Consent tracking is enabled, but server notes are not. No server notice will be sent to users")
		} else {
			// start a new go routine to send messages about consent
			go sendServerNoticeForConsent(userAPI, rsAPI, &cfg.Matrix.ServerNotices, cfg, serverNotificationSender, asAPI)
		}
		publicAPIMux.Handle("/consent",
			httputil.MakeHTMLAPI("consent", func(writer http.ResponseWriter, request *http.Request) *util.JSONResponse {
				return consent(writer, request, userAPI, cfg)
			}),
		).Methods(http.MethodGet, http.MethodPost, http.MethodOptions)
	}

	consentRequiredCheck := httputil.WithConsentCheck(cfg.Matrix.UserConsentOptions, userAPI)

	v3mux.Handle("/createRoom",
		httputil.MakeAuthAPI("createRoom", userAPI, func(req *http.Request, device *userapi.Device) util.JSONResponse {
			return CreateRoom(req, device, cfg, userAPI, rsAPI, asAPI)
		}, consentRequiredCheck),
	).Methods(http.MethodPost, http.MethodOptions)
	v3mux.Handle("/join/{roomIDOrAlias}",
		httputil.MakeAuthAPI(gomatrixserverlib.Join, userAPI, func(req *http.Request, device *userapi.Device) util.JSONResponse {
			if r := rateLimits.Limit(req); r != nil {
				return *r
			}
			vars, err := httputil.URLDecodeMapValues(mux.Vars(req))
			if err != nil {
				return util.ErrorResponse(err)
			}
			return JoinRoomByIDOrAlias(
				req, device, rsAPI, userAPI, vars["roomIDOrAlias"],
			)
		}),
	).Methods(http.MethodPost, http.MethodOptions)

	if mscCfg.Enabled("msc2753") {
		v3mux.Handle("/peek/{roomIDOrAlias}",
			httputil.MakeAuthAPI(gomatrixserverlib.Peek, userAPI, func(req *http.Request, device *userapi.Device) util.JSONResponse {
				if r := rateLimits.Limit(req); r != nil {
					return *r
				}
				vars, err := httputil.URLDecodeMapValues(mux.Vars(req))
				if err != nil {
					return util.ErrorResponse(err)
				}
				return PeekRoomByIDOrAlias(
					req, device, rsAPI, vars["roomIDOrAlias"],
				)
			}, consentRequiredCheck),
		).Methods(http.MethodPost, http.MethodOptions)
	}
	v3mux.Handle("/joined_rooms",
		httputil.MakeAuthAPI("joined_rooms", userAPI, func(req *http.Request, device *userapi.Device) util.JSONResponse {
			return GetJoinedRooms(req, device, rsAPI)
		}),
	).Methods(http.MethodGet, http.MethodOptions)
	v3mux.Handle("/rooms/{roomID}/join",
		httputil.MakeAuthAPI(gomatrixserverlib.Join, userAPI, func(req *http.Request, device *userapi.Device) util.JSONResponse {
			if r := rateLimits.Limit(req); r != nil {
				return *r
			}
			vars, err := httputil.URLDecodeMapValues(mux.Vars(req))
			if err != nil {
				return util.ErrorResponse(err)
			}
			return JoinRoomByIDOrAlias(
				req, device, rsAPI, userAPI, vars["roomID"],
			)
		}),
	).Methods(http.MethodPost, http.MethodOptions)
	v3mux.Handle("/rooms/{roomID}/leave",
		httputil.MakeAuthAPI("membership", userAPI, func(req *http.Request, device *userapi.Device) util.JSONResponse {
			if r := rateLimits.Limit(req); r != nil {
				return *r
			}
			vars, err := httputil.URLDecodeMapValues(mux.Vars(req))
			if err != nil {
				return util.ErrorResponse(err)
			}
			return LeaveRoomByID(
				req, device, rsAPI, vars["roomID"],
			)
		}),
	).Methods(http.MethodPost, http.MethodOptions)
	v3mux.Handle("/rooms/{roomID}/unpeek",
		httputil.MakeAuthAPI("unpeek", userAPI, func(req *http.Request, device *userapi.Device) util.JSONResponse {
			vars, err := httputil.URLDecodeMapValues(mux.Vars(req))
			if err != nil {
				return util.ErrorResponse(err)
			}
			return UnpeekRoomByID(
				req, device, rsAPI, vars["roomID"],
			)
		}, consentRequiredCheck),
	).Methods(http.MethodPost, http.MethodOptions)
	v3mux.Handle("/rooms/{roomID}/ban",
		httputil.MakeAuthAPI("membership", userAPI, func(req *http.Request, device *userapi.Device) util.JSONResponse {
			vars, err := httputil.URLDecodeMapValues(mux.Vars(req))
			if err != nil {
				return util.ErrorResponse(err)
			}
			return SendBan(req, userAPI, device, vars["roomID"], cfg, rsAPI, asAPI)
		}, consentRequiredCheck),
	).Methods(http.MethodPost, http.MethodOptions)
	v3mux.Handle("/rooms/{roomID}/invite",
		httputil.MakeAuthAPI("membership", userAPI, func(req *http.Request, device *userapi.Device) util.JSONResponse {
			if r := rateLimits.Limit(req); r != nil {
				return *r
			}
			vars, err := httputil.URLDecodeMapValues(mux.Vars(req))
			if err != nil {
				return util.ErrorResponse(err)
			}
			return SendInvite(req, userAPI, device, vars["roomID"], cfg, rsAPI, asAPI)
		}, consentRequiredCheck),
	).Methods(http.MethodPost, http.MethodOptions)
	v3mux.Handle("/rooms/{roomID}/kick",
		httputil.MakeAuthAPI("membership", userAPI, func(req *http.Request, device *userapi.Device) util.JSONResponse {
			vars, err := httputil.URLDecodeMapValues(mux.Vars(req))
			if err != nil {
				return util.ErrorResponse(err)
			}
			return SendKick(req, userAPI, device, vars["roomID"], cfg, rsAPI, asAPI)
		}, consentRequiredCheck),
	).Methods(http.MethodPost, http.MethodOptions)
	v3mux.Handle("/rooms/{roomID}/unban",
		httputil.MakeAuthAPI("membership", userAPI, func(req *http.Request, device *userapi.Device) util.JSONResponse {
			vars, err := httputil.URLDecodeMapValues(mux.Vars(req))
			if err != nil {
				return util.ErrorResponse(err)
			}
			return SendUnban(req, userAPI, device, vars["roomID"], cfg, rsAPI, asAPI)
		}, consentRequiredCheck),
	).Methods(http.MethodPost, http.MethodOptions)
	v3mux.Handle("/rooms/{roomID}/send/{eventType}",
		httputil.MakeAuthAPI("send_message", userAPI, func(req *http.Request, device *userapi.Device) util.JSONResponse {
			vars, err := httputil.URLDecodeMapValues(mux.Vars(req))
			if err != nil {
				return util.ErrorResponse(err)
			}
			return SendEvent(req, device, vars["roomID"], vars["eventType"], nil, nil, cfg, rsAPI, nil)
		}),
	).Methods(http.MethodPost, http.MethodOptions)
	v3mux.Handle("/rooms/{roomID}/send/{eventType}/{txnID}",
		httputil.MakeAuthAPI("send_message", userAPI, func(req *http.Request, device *userapi.Device) util.JSONResponse {
			vars, err := httputil.URLDecodeMapValues(mux.Vars(req))
			if err != nil {
				return util.ErrorResponse(err)
			}
			txnID := vars["txnID"]
			return SendEvent(req, device, vars["roomID"], vars["eventType"], &txnID,
				nil, cfg, rsAPI, transactionsCache)
		}, consentRequiredCheck),
	).Methods(http.MethodPut, http.MethodOptions)
	v3mux.Handle("/rooms/{roomID}/event/{eventID}",
		httputil.MakeAuthAPI("rooms_get_event", userAPI, func(req *http.Request, device *userapi.Device) util.JSONResponse {
			vars, err := httputil.URLDecodeMapValues(mux.Vars(req))
			if err != nil {
				return util.ErrorResponse(err)
			}
			return GetEvent(req, device, vars["roomID"], vars["eventID"], cfg, rsAPI, federation)
		}, consentRequiredCheck),
	).Methods(http.MethodGet, http.MethodOptions)

	v3mux.Handle("/rooms/{roomID}/state", httputil.MakeAuthAPI("room_state", userAPI, func(req *http.Request, device *userapi.Device) util.JSONResponse {
		vars, err := httputil.URLDecodeMapValues(mux.Vars(req))
		if err != nil {
			return util.ErrorResponse(err)
		}
		return OnIncomingStateRequest(req.Context(), device, rsAPI, vars["roomID"])
	}, consentRequiredCheck)).Methods(http.MethodGet, http.MethodOptions)

	v3mux.Handle("/rooms/{roomID}/aliases", httputil.MakeAuthAPI("aliases", userAPI, func(req *http.Request, device *userapi.Device) util.JSONResponse {
		vars, err := httputil.URLDecodeMapValues(mux.Vars(req))
		if err != nil {
			return util.ErrorResponse(err)
		}
		return GetAliases(req, rsAPI, device, vars["roomID"])
	}, consentRequiredCheck)).Methods(http.MethodGet, http.MethodOptions)

	v3mux.Handle("/rooms/{roomID}/state/{type:[^/]+/?}", httputil.MakeAuthAPI("room_state", userAPI, func(req *http.Request, device *userapi.Device) util.JSONResponse {
		vars, err := httputil.URLDecodeMapValues(mux.Vars(req))
		if err != nil {
			return util.ErrorResponse(err)
		}
		// If there's a trailing slash, remove it
		eventType := strings.TrimSuffix(vars["type"], "/")
		eventFormat := req.URL.Query().Get("format") == "event"
		return OnIncomingStateTypeRequest(req.Context(), device, rsAPI, vars["roomID"], eventType, "", eventFormat)
	}, consentRequiredCheck)).Methods(http.MethodGet, http.MethodOptions)

	v3mux.Handle("/rooms/{roomID}/state/{type}/{stateKey}", httputil.MakeAuthAPI("room_state", userAPI, func(req *http.Request, device *userapi.Device) util.JSONResponse {
		vars, err := httputil.URLDecodeMapValues(mux.Vars(req))
		if err != nil {
			return util.ErrorResponse(err)
		}
		eventFormat := req.URL.Query().Get("format") == "event"
		return OnIncomingStateTypeRequest(req.Context(), device, rsAPI, vars["roomID"], vars["type"], vars["stateKey"], eventFormat)
	}, consentRequiredCheck)).Methods(http.MethodGet, http.MethodOptions)

	v3mux.Handle("/rooms/{roomID}/state/{eventType:[^/]+/?}",
		httputil.MakeAuthAPI("send_message", userAPI, func(req *http.Request, device *userapi.Device) util.JSONResponse {
			vars, err := httputil.URLDecodeMapValues(mux.Vars(req))
			if err != nil {
				return util.ErrorResponse(err)
			}
			emptyString := ""
			eventType := strings.TrimSuffix(vars["eventType"], "/")
			return SendEvent(req, device, vars["roomID"], eventType, nil, &emptyString, cfg, rsAPI, nil)
		}, consentRequiredCheck),
	).Methods(http.MethodPut, http.MethodOptions)

	v3mux.Handle("/rooms/{roomID}/state/{eventType}/{stateKey}",
		httputil.MakeAuthAPI("send_message", userAPI, func(req *http.Request, device *userapi.Device) util.JSONResponse {
			vars, err := httputil.URLDecodeMapValues(mux.Vars(req))
			if err != nil {
				return util.ErrorResponse(err)
			}
			stateKey := vars["stateKey"]
			return SendEvent(req, device, vars["roomID"], vars["eventType"], nil, &stateKey, cfg, rsAPI, nil)
		}, consentRequiredCheck),
	).Methods(http.MethodPut, http.MethodOptions)

	v3mux.Handle("/register", httputil.MakeExternalAPI("register", func(req *http.Request) util.JSONResponse {
		if r := rateLimits.Limit(req); r != nil {
			return *r
		}
		return Register(req, userAPI, cfg)
	})).Methods(http.MethodPost, http.MethodOptions)

	v3mux.Handle("/register/available", httputil.MakeExternalAPI("registerAvailable", func(req *http.Request) util.JSONResponse {
		if r := rateLimits.Limit(req); r != nil {
			return *r
		}
		return RegisterAvailable(req, cfg, userAPI)
	})).Methods(http.MethodGet, http.MethodOptions)

	v3mux.Handle("/directory/room/{roomAlias}",
		httputil.MakeExternalAPI("directory_room", func(req *http.Request) util.JSONResponse {
			vars, err := httputil.URLDecodeMapValues(mux.Vars(req))
			if err != nil {
				return util.ErrorResponse(err)
			}
			return DirectoryRoom(req, vars["roomAlias"], federation, cfg, rsAPI, federationSender)
		}),
	).Methods(http.MethodGet, http.MethodOptions)

	v3mux.Handle("/directory/room/{roomAlias}",
		httputil.MakeAuthAPI("directory_room", userAPI, func(req *http.Request, device *userapi.Device) util.JSONResponse {
			vars, err := httputil.URLDecodeMapValues(mux.Vars(req))
			if err != nil {
				return util.ErrorResponse(err)
			}
			return SetLocalAlias(req, device, vars["roomAlias"], cfg, rsAPI)
		}),
	).Methods(http.MethodPut, http.MethodOptions)

	v3mux.Handle("/directory/room/{roomAlias}",
		httputil.MakeAuthAPI("directory_room", userAPI, func(req *http.Request, device *userapi.Device) util.JSONResponse {
			vars, err := httputil.URLDecodeMapValues(mux.Vars(req))
			if err != nil {
				return util.ErrorResponse(err)
			}
			return RemoveLocalAlias(req, device, vars["roomAlias"], rsAPI)
		}),
	).Methods(http.MethodDelete, http.MethodOptions)
	v3mux.Handle("/directory/list/room/{roomID}",
		httputil.MakeExternalAPI("directory_list", func(req *http.Request) util.JSONResponse {
			vars, err := httputil.URLDecodeMapValues(mux.Vars(req))
			if err != nil {
				return util.ErrorResponse(err)
			}
			return GetVisibility(req, rsAPI, vars["roomID"])
		}),
	).Methods(http.MethodGet, http.MethodOptions)
	// TODO: Add AS support
	v3mux.Handle("/directory/list/room/{roomID}",
		httputil.MakeAuthAPI("directory_list", userAPI, func(req *http.Request, device *userapi.Device) util.JSONResponse {
			vars, err := httputil.URLDecodeMapValues(mux.Vars(req))
			if err != nil {
				return util.ErrorResponse(err)
			}
			return SetVisibility(req, rsAPI, device, vars["roomID"])
		}),
	).Methods(http.MethodPut, http.MethodOptions)
	v3mux.Handle("/publicRooms",
		httputil.MakeExternalAPI("public_rooms", func(req *http.Request) util.JSONResponse {
			return GetPostPublicRooms(req, rsAPI, extRoomsProvider, federation, cfg)
		}),
	).Methods(http.MethodGet, http.MethodPost, http.MethodOptions)

	v3mux.Handle("/logout",
		httputil.MakeAuthAPI("logout", userAPI, func(req *http.Request, device *userapi.Device) util.JSONResponse {
			return Logout(req, userAPI, device)
		}),
	).Methods(http.MethodPost, http.MethodOptions)

	v3mux.Handle("/logout/all",
		httputil.MakeAuthAPI("logout", userAPI, func(req *http.Request, device *userapi.Device) util.JSONResponse {
			return LogoutAll(req, userAPI, device)
		}),
	).Methods(http.MethodPost, http.MethodOptions)

	v3mux.Handle("/rooms/{roomID}/typing/{userID}",
		httputil.MakeAuthAPI("rooms_typing", userAPI, func(req *http.Request, device *userapi.Device) util.JSONResponse {
			if r := rateLimits.Limit(req); r != nil {
				return *r
			}
			vars, err := httputil.URLDecodeMapValues(mux.Vars(req))
			if err != nil {
				return util.ErrorResponse(err)
			}
			return SendTyping(req, device, vars["roomID"], vars["userID"], rsAPI, syncProducer)
		}),
	).Methods(http.MethodPut, http.MethodOptions)
	v3mux.Handle("/rooms/{roomID}/redact/{eventID}",
		httputil.MakeAuthAPI("rooms_redact", userAPI, func(req *http.Request, device *userapi.Device) util.JSONResponse {
			vars, err := httputil.URLDecodeMapValues(mux.Vars(req))
			if err != nil {
				return util.ErrorResponse(err)
			}
<<<<<<< HEAD
			return SendRedaction(req, device, vars["roomID"], vars["eventID"], cfg, rsAPI)
		}, consentRequiredCheck),
=======
			return SendRedaction(req, device, vars["roomID"], vars["eventID"], cfg, rsAPI, nil, nil)
		}),
>>>>>>> 979a551f
	).Methods(http.MethodPost, http.MethodOptions)
	v3mux.Handle("/rooms/{roomID}/redact/{eventID}/{txnId}",
		httputil.MakeAuthAPI("rooms_redact", userAPI, func(req *http.Request, device *userapi.Device) util.JSONResponse {
			vars, err := httputil.URLDecodeMapValues(mux.Vars(req))
			if err != nil {
				return util.ErrorResponse(err)
			}
			txnID := vars["txnId"]
			return SendRedaction(req, device, vars["roomID"], vars["eventID"], cfg, rsAPI, &txnID, transactionsCache)
		}),
	).Methods(http.MethodPut, http.MethodOptions)

	v3mux.Handle("/sendToDevice/{eventType}/{txnID}",
		httputil.MakeAuthAPI("send_to_device", userAPI, func(req *http.Request, device *userapi.Device) util.JSONResponse {
			vars, err := httputil.URLDecodeMapValues(mux.Vars(req))
			if err != nil {
				return util.ErrorResponse(err)
			}
			txnID := vars["txnID"]
			return SendToDevice(req, device, syncProducer, transactionsCache, vars["eventType"], &txnID)
		}, consentRequiredCheck),
	).Methods(http.MethodPut, http.MethodOptions)

	// This is only here because sytest refers to /unstable for this endpoint
	// rather than r0. It's an exact duplicate of the above handler.
	// TODO: Remove this if/when sytest is fixed!
	unstableMux.Handle("/sendToDevice/{eventType}/{txnID}",
		httputil.MakeAuthAPI("send_to_device", userAPI, func(req *http.Request, device *userapi.Device) util.JSONResponse {
			vars, err := httputil.URLDecodeMapValues(mux.Vars(req))
			if err != nil {
				return util.ErrorResponse(err)
			}
			txnID := vars["txnID"]
			return SendToDevice(req, device, syncProducer, transactionsCache, vars["eventType"], &txnID)
		}, consentRequiredCheck),
	).Methods(http.MethodPut, http.MethodOptions)

	v3mux.Handle("/account/whoami",
		httputil.MakeAuthAPI("whoami", userAPI, func(req *http.Request, device *userapi.Device) util.JSONResponse {
			if r := rateLimits.Limit(req); r != nil {
				return *r
			}
			return Whoami(req, device)
		}, consentRequiredCheck),
	).Methods(http.MethodGet, http.MethodOptions)

	v3mux.Handle("/account/password",
		httputil.MakeAuthAPI("password", userAPI, func(req *http.Request, device *userapi.Device) util.JSONResponse {
			if r := rateLimits.Limit(req); r != nil {
				return *r
			}
			return Password(req, userAPI, device, cfg)
		}),
	).Methods(http.MethodPost, http.MethodOptions)

	v3mux.Handle("/account/deactivate",
		httputil.MakeAuthAPI("deactivate", userAPI, func(req *http.Request, device *userapi.Device) util.JSONResponse {
			if r := rateLimits.Limit(req); r != nil {
				return *r
			}
			return Deactivate(req, userInteractiveAuth, userAPI, device)
		}),
	).Methods(http.MethodPost, http.MethodOptions)

	// Stub endpoints required by Element

	v3mux.Handle("/login",
		httputil.MakeExternalAPI("login", func(req *http.Request) util.JSONResponse {
			if r := rateLimits.Limit(req); r != nil {
				return *r
			}
			return Login(req, userAPI, cfg)
		}),
	).Methods(http.MethodGet, http.MethodPost, http.MethodOptions)

	v3mux.Handle("/auth/{authType}/fallback/web",
		httputil.MakeHTMLAPI("auth_fallback", func(w http.ResponseWriter, req *http.Request) *util.JSONResponse {
			vars := mux.Vars(req)
			return AuthFallback(w, req, vars["authType"], cfg)
		}),
	).Methods(http.MethodGet, http.MethodPost, http.MethodOptions)

	// Push rules

	v3mux.Handle("/pushrules",
		httputil.MakeAuthAPI("push_rules", userAPI, func(req *http.Request, device *userapi.Device) util.JSONResponse {
			return util.JSONResponse{
				Code: http.StatusBadRequest,
				JSON: jsonerror.InvalidArgumentValue("missing trailing slash"),
			}
		}),
	).Methods(http.MethodGet, http.MethodOptions)

	v3mux.Handle("/pushrules/",
		httputil.MakeAuthAPI("push_rules", userAPI, func(req *http.Request, device *userapi.Device) util.JSONResponse {
			return GetAllPushRules(req.Context(), device, userAPI)
		}),
	).Methods(http.MethodGet, http.MethodOptions)

	v3mux.Handle("/pushrules/",
		httputil.MakeAuthAPI("push_rules", userAPI, func(req *http.Request, device *userapi.Device) util.JSONResponse {
			return util.JSONResponse{
				Code: http.StatusBadRequest,
				JSON: jsonerror.InvalidArgumentValue("scope, kind and rule ID must be specified"),
			}
		}),
	).Methods(http.MethodPut)

	v3mux.Handle("/pushrules/{scope}/",
		httputil.MakeAuthAPI("push_rules", userAPI, func(req *http.Request, device *userapi.Device) util.JSONResponse {
			vars, err := httputil.URLDecodeMapValues(mux.Vars(req))
			if err != nil {
				return util.ErrorResponse(err)
			}
			return GetPushRulesByScope(req.Context(), vars["scope"], device, userAPI)
		}),
	).Methods(http.MethodGet, http.MethodOptions)

	v3mux.Handle("/pushrules/{scope}",
		httputil.MakeAuthAPI("push_rules", userAPI, func(req *http.Request, device *userapi.Device) util.JSONResponse {
			return util.JSONResponse{
				Code: http.StatusBadRequest,
				JSON: jsonerror.InvalidArgumentValue("missing trailing slash after scope"),
			}
		}),
	).Methods(http.MethodGet, http.MethodOptions)

	v3mux.Handle("/pushrules/{scope:[^/]+/?}",
		httputil.MakeAuthAPI("push_rules", userAPI, func(req *http.Request, device *userapi.Device) util.JSONResponse {
			return util.JSONResponse{
				Code: http.StatusBadRequest,
				JSON: jsonerror.InvalidArgumentValue("kind and rule ID must be specified"),
			}
		}),
	).Methods(http.MethodPut)

	v3mux.Handle("/pushrules/{scope}/{kind}/",
		httputil.MakeAuthAPI("push_rules", userAPI, func(req *http.Request, device *userapi.Device) util.JSONResponse {
			vars, err := httputil.URLDecodeMapValues(mux.Vars(req))
			if err != nil {
				return util.ErrorResponse(err)
			}
			return GetPushRulesByKind(req.Context(), vars["scope"], vars["kind"], device, userAPI)
		}),
	).Methods(http.MethodGet, http.MethodOptions)

	v3mux.Handle("/pushrules/{scope}/{kind}",
		httputil.MakeAuthAPI("push_rules", userAPI, func(req *http.Request, device *userapi.Device) util.JSONResponse {
			return util.JSONResponse{
				Code: http.StatusBadRequest,
				JSON: jsonerror.InvalidArgumentValue("missing trailing slash after kind"),
			}
		}),
	).Methods(http.MethodGet, http.MethodOptions)

	v3mux.Handle("/pushrules/{scope}/{kind:[^/]+/?}",
		httputil.MakeAuthAPI("push_rules", userAPI, func(req *http.Request, device *userapi.Device) util.JSONResponse {
			return util.JSONResponse{
				Code: http.StatusBadRequest,
				JSON: jsonerror.InvalidArgumentValue("rule ID must be specified"),
			}
		}),
	).Methods(http.MethodPut)

	v3mux.Handle("/pushrules/{scope}/{kind}/{ruleID}",
		httputil.MakeAuthAPI("push_rules", userAPI, func(req *http.Request, device *userapi.Device) util.JSONResponse {
			vars, err := httputil.URLDecodeMapValues(mux.Vars(req))
			if err != nil {
				return util.ErrorResponse(err)
			}
			return GetPushRuleByRuleID(req.Context(), vars["scope"], vars["kind"], vars["ruleID"], device, userAPI)
		}),
	).Methods(http.MethodGet, http.MethodOptions)

	v3mux.Handle("/pushrules/{scope}/{kind}/{ruleID}",
		httputil.MakeAuthAPI("push_rules", userAPI, func(req *http.Request, device *userapi.Device) util.JSONResponse {
			if r := rateLimits.Limit(req); r != nil {
				return *r
			}
			vars, err := httputil.URLDecodeMapValues(mux.Vars(req))
			if err != nil {
				return util.ErrorResponse(err)
			}
			query := req.URL.Query()
			return PutPushRuleByRuleID(req.Context(), vars["scope"], vars["kind"], vars["ruleID"], query.Get("after"), query.Get("before"), req.Body, device, userAPI)
		}),
	).Methods(http.MethodPut)

	v3mux.Handle("/pushrules/{scope}/{kind}/{ruleID}",
		httputil.MakeAuthAPI("push_rules", userAPI, func(req *http.Request, device *userapi.Device) util.JSONResponse {
			vars, err := httputil.URLDecodeMapValues(mux.Vars(req))
			if err != nil {
				return util.ErrorResponse(err)
			}
			return DeletePushRuleByRuleID(req.Context(), vars["scope"], vars["kind"], vars["ruleID"], device, userAPI)
		}),
	).Methods(http.MethodDelete)

	v3mux.Handle("/pushrules/{scope}/{kind}/{ruleID}/{attr}",
		httputil.MakeAuthAPI("push_rules", userAPI, func(req *http.Request, device *userapi.Device) util.JSONResponse {
			vars, err := httputil.URLDecodeMapValues(mux.Vars(req))
			if err != nil {
				return util.ErrorResponse(err)
			}
			return GetPushRuleAttrByRuleID(req.Context(), vars["scope"], vars["kind"], vars["ruleID"], vars["attr"], device, userAPI)
		}),
	).Methods(http.MethodGet, http.MethodOptions)

	v3mux.Handle("/pushrules/{scope}/{kind}/{ruleID}/{attr}",
		httputil.MakeAuthAPI("push_rules", userAPI, func(req *http.Request, device *userapi.Device) util.JSONResponse {
			vars, err := httputil.URLDecodeMapValues(mux.Vars(req))
			if err != nil {
				return util.ErrorResponse(err)
			}
			return PutPushRuleAttrByRuleID(req.Context(), vars["scope"], vars["kind"], vars["ruleID"], vars["attr"], req.Body, device, userAPI)
		}),
	).Methods(http.MethodPut)

	// Element user settings

	v3mux.Handle("/profile/{userID}",
		httputil.MakeExternalAPI("profile", func(req *http.Request) util.JSONResponse {
			vars, err := httputil.URLDecodeMapValues(mux.Vars(req))
			if err != nil {
				return util.ErrorResponse(err)
			}
			return GetProfile(req, userAPI, cfg, vars["userID"], asAPI, federation)
		}),
	).Methods(http.MethodGet, http.MethodOptions)

	v3mux.Handle("/profile/{userID}/avatar_url",
		httputil.MakeExternalAPI("profile_avatar_url", func(req *http.Request) util.JSONResponse {
			vars, err := httputil.URLDecodeMapValues(mux.Vars(req))
			if err != nil {
				return util.ErrorResponse(err)
			}
			return GetAvatarURL(req, userAPI, cfg, vars["userID"], asAPI, federation)
		}),
	).Methods(http.MethodGet, http.MethodOptions)

	v3mux.Handle("/profile/{userID}/avatar_url",
		httputil.MakeAuthAPI("profile_avatar_url", userAPI, func(req *http.Request, device *userapi.Device) util.JSONResponse {
			if r := rateLimits.Limit(req); r != nil {
				return *r
			}
			vars, err := httputil.URLDecodeMapValues(mux.Vars(req))
			if err != nil {
				return util.ErrorResponse(err)
			}
			return SetAvatarURL(req, userAPI, device, vars["userID"], cfg, rsAPI)
		}, consentRequiredCheck),
	).Methods(http.MethodPut, http.MethodOptions)
	// Browsers use the OPTIONS HTTP method to check if the CORS policy allows
	// PUT requests, so we need to allow this method

	v3mux.Handle("/profile/{userID}/displayname",
		httputil.MakeExternalAPI("profile_displayname", func(req *http.Request) util.JSONResponse {
			vars, err := httputil.URLDecodeMapValues(mux.Vars(req))
			if err != nil {
				return util.ErrorResponse(err)
			}
			return GetDisplayName(req, userAPI, cfg, vars["userID"], asAPI, federation)
		}),
	).Methods(http.MethodGet, http.MethodOptions)

	v3mux.Handle("/profile/{userID}/displayname",
		httputil.MakeAuthAPI("profile_displayname", userAPI, func(req *http.Request, device *userapi.Device) util.JSONResponse {
			if r := rateLimits.Limit(req); r != nil {
				return *r
			}
			vars, err := httputil.URLDecodeMapValues(mux.Vars(req))
			if err != nil {
				return util.ErrorResponse(err)
			}
			return SetDisplayName(req, userAPI, device, vars["userID"], cfg, rsAPI)
		}, consentRequiredCheck),
	).Methods(http.MethodPut, http.MethodOptions)
	// Browsers use the OPTIONS HTTP method to check if the CORS policy allows
	// PUT requests, so we need to allow this method

	v3mux.Handle("/account/3pid",
		httputil.MakeAuthAPI("account_3pid", userAPI, func(req *http.Request, device *userapi.Device) util.JSONResponse {
			return GetAssociated3PIDs(req, userAPI, device)
		}, consentRequiredCheck),
	).Methods(http.MethodGet, http.MethodOptions)

	v3mux.Handle("/account/3pid",
		httputil.MakeAuthAPI("account_3pid", userAPI, func(req *http.Request, device *userapi.Device) util.JSONResponse {
			return CheckAndSave3PIDAssociation(req, userAPI, device, cfg)
		}, consentRequiredCheck),
	).Methods(http.MethodPost, http.MethodOptions)

	unstableMux.Handle("/account/3pid/delete",
		httputil.MakeAuthAPI("account_3pid", userAPI, func(req *http.Request, device *userapi.Device) util.JSONResponse {
			return Forget3PID(req, userAPI)
		}, consentRequiredCheck),
	).Methods(http.MethodPost, http.MethodOptions)

	v3mux.Handle("/{path:(?:account/3pid|register)}/email/requestToken",
		httputil.MakeExternalAPI("account_3pid_request_token", func(req *http.Request) util.JSONResponse {
			return RequestEmailToken(req, userAPI, cfg)
		}),
	).Methods(http.MethodPost, http.MethodOptions)

	v3mux.Handle("/voip/turnServer",
		httputil.MakeAuthAPI("turn_server", userAPI, func(req *http.Request, device *userapi.Device) util.JSONResponse {
			if r := rateLimits.Limit(req); r != nil {
				return *r
			}
			return RequestTurnServer(req, device, cfg)
		}, consentRequiredCheck),
	).Methods(http.MethodGet, http.MethodOptions)

	v3mux.Handle("/thirdparty/protocols",
		httputil.MakeExternalAPI("thirdparty_protocols", func(req *http.Request) util.JSONResponse {
			// TODO: Return the third party protcols
			return util.JSONResponse{
				Code: http.StatusOK,
				JSON: struct{}{},
			}
		}),
	).Methods(http.MethodGet, http.MethodOptions)

	v3mux.Handle("/rooms/{roomID}/initialSync",
		httputil.MakeExternalAPI("rooms_initial_sync", func(req *http.Request) util.JSONResponse {
			// TODO: Allow people to peek into rooms.
			return util.JSONResponse{
				Code: http.StatusForbidden,
				JSON: jsonerror.GuestAccessForbidden("Guest access not implemented"),
			}
		}),
	).Methods(http.MethodGet, http.MethodOptions)

	v3mux.Handle("/user/{userID}/account_data/{type}",
		httputil.MakeAuthAPI("user_account_data", userAPI, func(req *http.Request, device *userapi.Device) util.JSONResponse {
			vars, err := httputil.URLDecodeMapValues(mux.Vars(req))
			if err != nil {
				return util.ErrorResponse(err)
			}
			return SaveAccountData(req, userAPI, device, vars["userID"], "", vars["type"], syncProducer)
		}),
	).Methods(http.MethodPut, http.MethodOptions)

	v3mux.Handle("/user/{userID}/rooms/{roomID}/account_data/{type}",
		httputil.MakeAuthAPI("user_account_data", userAPI, func(req *http.Request, device *userapi.Device) util.JSONResponse {
			vars, err := httputil.URLDecodeMapValues(mux.Vars(req))
			if err != nil {
				return util.ErrorResponse(err)
			}
			return SaveAccountData(req, userAPI, device, vars["userID"], vars["roomID"], vars["type"], syncProducer)
		}),
	).Methods(http.MethodPut, http.MethodOptions)

	v3mux.Handle("/user/{userID}/account_data/{type}",
		httputil.MakeAuthAPI("user_account_data", userAPI, func(req *http.Request, device *userapi.Device) util.JSONResponse {
			vars, err := httputil.URLDecodeMapValues(mux.Vars(req))
			if err != nil {
				return util.ErrorResponse(err)
			}
			return GetAccountData(req, userAPI, device, vars["userID"], "", vars["type"])
		}),
	).Methods(http.MethodGet)

	v3mux.Handle("/user/{userID}/rooms/{roomID}/account_data/{type}",
		httputil.MakeAuthAPI("user_account_data", userAPI, func(req *http.Request, device *userapi.Device) util.JSONResponse {
			vars, err := httputil.URLDecodeMapValues(mux.Vars(req))
			if err != nil {
				return util.ErrorResponse(err)
			}
			return GetAccountData(req, userAPI, device, vars["userID"], vars["roomID"], vars["type"])
		}),
	).Methods(http.MethodGet)

	v3mux.Handle("/admin/whois/{userID}",
		httputil.MakeAuthAPI("admin_whois", userAPI, func(req *http.Request, device *userapi.Device) util.JSONResponse {
			vars, err := httputil.URLDecodeMapValues(mux.Vars(req))
			if err != nil {
				return util.ErrorResponse(err)
			}
			return GetAdminWhois(req, userAPI, device, vars["userID"])
		}, consentRequiredCheck),
	).Methods(http.MethodGet)

	v3mux.Handle("/user/{userID}/openid/request_token",
		httputil.MakeAuthAPI("openid_request_token", userAPI, func(req *http.Request, device *userapi.Device) util.JSONResponse {
			if r := rateLimits.Limit(req); r != nil {
				return *r
			}
			vars, err := httputil.URLDecodeMapValues(mux.Vars(req))
			if err != nil {
				return util.ErrorResponse(err)
			}
			return CreateOpenIDToken(req, userAPI, device, vars["userID"], cfg)
		}, consentRequiredCheck),
	).Methods(http.MethodPost, http.MethodOptions)

	v3mux.Handle("/user_directory/search",
		httputil.MakeAuthAPI("userdirectory_search", userAPI, func(req *http.Request, device *userapi.Device) util.JSONResponse {
			if r := rateLimits.Limit(req); r != nil {
				return *r
			}
			postContent := struct {
				SearchString string `json:"search_term"`
				Limit        int    `json:"limit"`
			}{}

			if resErr := clientutil.UnmarshalJSONRequest(req, &postContent); resErr != nil {
				return *resErr
			}
			return *SearchUserDirectory(
				req.Context(),
				device,
				userAPI,
				rsAPI,
				userDirectoryProvider,
				cfg.Matrix.ServerName,
				postContent.SearchString,
				postContent.Limit,
			)
		}, consentRequiredCheck),
	).Methods(http.MethodPost, http.MethodOptions)

	v3mux.Handle("/rooms/{roomID}/members",
		httputil.MakeAuthAPI("rooms_members", userAPI, func(req *http.Request, device *userapi.Device) util.JSONResponse {
			vars, err := httputil.URLDecodeMapValues(mux.Vars(req))
			if err != nil {
				return util.ErrorResponse(err)
			}
			return GetMemberships(req, device, vars["roomID"], false, cfg, rsAPI)
		}),
	).Methods(http.MethodGet, http.MethodOptions)

	v3mux.Handle("/rooms/{roomID}/joined_members",
		httputil.MakeAuthAPI("rooms_members", userAPI, func(req *http.Request, device *userapi.Device) util.JSONResponse {
			vars, err := httputil.URLDecodeMapValues(mux.Vars(req))
			if err != nil {
				return util.ErrorResponse(err)
			}
			return GetMemberships(req, device, vars["roomID"], true, cfg, rsAPI)
		}),
	).Methods(http.MethodGet, http.MethodOptions)

	v3mux.Handle("/rooms/{roomID}/read_markers",
		httputil.MakeAuthAPI("rooms_read_markers", userAPI, func(req *http.Request, device *userapi.Device) util.JSONResponse {
			if r := rateLimits.Limit(req); r != nil {
				return *r
			}
			vars, err := httputil.URLDecodeMapValues(mux.Vars(req))
			if err != nil {
				return util.ErrorResponse(err)
			}
			return SaveReadMarker(req, userAPI, rsAPI, syncProducer, device, vars["roomID"])
		}),
	).Methods(http.MethodPost, http.MethodOptions)

	v3mux.Handle("/rooms/{roomID}/forget",
		httputil.MakeAuthAPI("rooms_forget", userAPI, func(req *http.Request, device *userapi.Device) util.JSONResponse {
			if r := rateLimits.Limit(req); r != nil {
				return *r
			}
			vars, err := httputil.URLDecodeMapValues(mux.Vars(req))
			if err != nil {
				return util.ErrorResponse(err)
			}
			return SendForget(req, device, vars["roomID"], rsAPI)
		}, consentRequiredCheck),
	).Methods(http.MethodPost, http.MethodOptions)

	v3mux.Handle("/rooms/{roomID}/upgrade",
		httputil.MakeAuthAPI("rooms_upgrade", userAPI, func(req *http.Request, device *userapi.Device) util.JSONResponse {
			vars, err := httputil.URLDecodeMapValues(mux.Vars(req))
			if err != nil {
				return util.ErrorResponse(err)
			}
			return UpgradeRoom(req, device, cfg, vars["roomID"], userAPI, rsAPI, asAPI)
		}),
	).Methods(http.MethodPost, http.MethodOptions)

	v3mux.Handle("/devices",
		httputil.MakeAuthAPI("get_devices", userAPI, func(req *http.Request, device *userapi.Device) util.JSONResponse {
			return GetDevicesByLocalpart(req, userAPI, device)
		}),
	).Methods(http.MethodGet, http.MethodOptions)

	v3mux.Handle("/devices/{deviceID}",
		httputil.MakeAuthAPI("get_device", userAPI, func(req *http.Request, device *userapi.Device) util.JSONResponse {
			vars, err := httputil.URLDecodeMapValues(mux.Vars(req))
			if err != nil {
				return util.ErrorResponse(err)
			}
			return GetDeviceByID(req, userAPI, device, vars["deviceID"])
		}),
	).Methods(http.MethodGet, http.MethodOptions)

	v3mux.Handle("/devices/{deviceID}",
		httputil.MakeAuthAPI("device_data", userAPI, func(req *http.Request, device *userapi.Device) util.JSONResponse {
			vars, err := httputil.URLDecodeMapValues(mux.Vars(req))
			if err != nil {
				return util.ErrorResponse(err)
			}
			return UpdateDeviceByID(req, userAPI, device, vars["deviceID"])
		}),
	).Methods(http.MethodPut, http.MethodOptions)

	v3mux.Handle("/devices/{deviceID}",
		httputil.MakeAuthAPI("delete_device", userAPI, func(req *http.Request, device *userapi.Device) util.JSONResponse {
			vars, err := httputil.URLDecodeMapValues(mux.Vars(req))
			if err != nil {
				return util.ErrorResponse(err)
			}
			return DeleteDeviceById(req, userInteractiveAuth, userAPI, device, vars["deviceID"])
		}),
	).Methods(http.MethodDelete, http.MethodOptions)

	v3mux.Handle("/delete_devices",
		httputil.MakeAuthAPI("delete_devices", userAPI, func(req *http.Request, device *userapi.Device) util.JSONResponse {
			return DeleteDevices(req, userAPI, device)
		}),
	).Methods(http.MethodPost, http.MethodOptions)

	v3mux.Handle("/notifications",
		httputil.MakeAuthAPI("get_notifications", userAPI, func(req *http.Request, device *userapi.Device) util.JSONResponse {
			return GetNotifications(req, device, userAPI)
		}),
	).Methods(http.MethodGet, http.MethodOptions)

	v3mux.Handle("/pushers",
		httputil.MakeAuthAPI("get_pushers", userAPI, func(req *http.Request, device *userapi.Device) util.JSONResponse {
			return GetPushers(req, device, userAPI)
		}),
	).Methods(http.MethodGet, http.MethodOptions)

	v3mux.Handle("/pushers/set",
		httputil.MakeAuthAPI("set_pushers", userAPI, func(req *http.Request, device *userapi.Device) util.JSONResponse {
			if r := rateLimits.Limit(req); r != nil {
				return *r
			}
			return SetPusher(req, device, userAPI)
		}),
	).Methods(http.MethodPost, http.MethodOptions)

	// Stub implementations for sytest
	v3mux.Handle("/events",
		httputil.MakeExternalAPI("events", func(req *http.Request) util.JSONResponse {
			return util.JSONResponse{Code: http.StatusOK, JSON: map[string]interface{}{
				"chunk": []interface{}{},
				"start": "",
				"end":   "",
			}}
		}),
	).Methods(http.MethodGet, http.MethodOptions)

	v3mux.Handle("/initialSync",
		httputil.MakeExternalAPI("initial_sync", func(req *http.Request) util.JSONResponse {
			return util.JSONResponse{Code: http.StatusOK, JSON: map[string]interface{}{
				"end": "",
			}}
		}),
	).Methods(http.MethodGet, http.MethodOptions)

	v3mux.Handle("/user/{userId}/rooms/{roomId}/tags",
		httputil.MakeAuthAPI("get_tags", userAPI, func(req *http.Request, device *userapi.Device) util.JSONResponse {
			vars, err := httputil.URLDecodeMapValues(mux.Vars(req))
			if err != nil {
				return util.ErrorResponse(err)
			}
			return GetTags(req, userAPI, device, vars["userId"], vars["roomId"], syncProducer)
		}),
	).Methods(http.MethodGet, http.MethodOptions)

	v3mux.Handle("/user/{userId}/rooms/{roomId}/tags/{tag}",
		httputil.MakeAuthAPI("put_tag", userAPI, func(req *http.Request, device *userapi.Device) util.JSONResponse {
			vars, err := httputil.URLDecodeMapValues(mux.Vars(req))
			if err != nil {
				return util.ErrorResponse(err)
			}
			return PutTag(req, userAPI, device, vars["userId"], vars["roomId"], vars["tag"], syncProducer)
		}, consentRequiredCheck),
	).Methods(http.MethodPut, http.MethodOptions)

	v3mux.Handle("/user/{userId}/rooms/{roomId}/tags/{tag}",
		httputil.MakeAuthAPI("delete_tag", userAPI, func(req *http.Request, device *userapi.Device) util.JSONResponse {
			vars, err := httputil.URLDecodeMapValues(mux.Vars(req))
			if err != nil {
				return util.ErrorResponse(err)
			}
			return DeleteTag(req, userAPI, device, vars["userId"], vars["roomId"], vars["tag"], syncProducer)
		}, consentRequiredCheck),
	).Methods(http.MethodDelete, http.MethodOptions)

	v3mux.Handle("/capabilities",
		httputil.MakeAuthAPI("capabilities", userAPI, func(req *http.Request, device *userapi.Device) util.JSONResponse {
			if r := rateLimits.Limit(req); r != nil {
				return *r
			}
			return GetCapabilities(req, rsAPI)
		}),
	).Methods(http.MethodGet, http.MethodOptions)

	// Key Backup Versions (Metadata)

	getBackupKeysVersion := httputil.MakeAuthAPI("get_backup_keys_version", userAPI, func(req *http.Request, device *userapi.Device) util.JSONResponse {
		vars, err := httputil.URLDecodeMapValues(mux.Vars(req))
		if err != nil {
			return util.ErrorResponse(err)
		}
		return KeyBackupVersion(req, userAPI, device, vars["version"])
	}, consentRequiredCheck)

	getLatestBackupKeysVersion := httputil.MakeAuthAPI("get_latest_backup_keys_version", userAPI, func(req *http.Request, device *userapi.Device) util.JSONResponse {
		return KeyBackupVersion(req, userAPI, device, "")
	}, consentRequiredCheck)

	putBackupKeysVersion := httputil.MakeAuthAPI("put_backup_keys_version", userAPI, func(req *http.Request, device *userapi.Device) util.JSONResponse {
		vars, err := httputil.URLDecodeMapValues(mux.Vars(req))
		if err != nil {
			return util.ErrorResponse(err)
		}
		return ModifyKeyBackupVersionAuthData(req, userAPI, device, vars["version"])
	}, consentRequiredCheck)

	deleteBackupKeysVersion := httputil.MakeAuthAPI("delete_backup_keys_version", userAPI, func(req *http.Request, device *userapi.Device) util.JSONResponse {
		vars, err := httputil.URLDecodeMapValues(mux.Vars(req))
		if err != nil {
			return util.ErrorResponse(err)
		}
		return DeleteKeyBackupVersion(req, userAPI, device, vars["version"])
	})

	postNewBackupKeysVersion := httputil.MakeAuthAPI("post_new_backup_keys_version", userAPI, func(req *http.Request, device *userapi.Device) util.JSONResponse {
		return CreateKeyBackupVersion(req, userAPI, device)
	}, consentRequiredCheck)

	v3mux.Handle("/room_keys/version/{version}", getBackupKeysVersion).Methods(http.MethodGet, http.MethodOptions)
	v3mux.Handle("/room_keys/version", getLatestBackupKeysVersion).Methods(http.MethodGet, http.MethodOptions)
	v3mux.Handle("/room_keys/version/{version}", putBackupKeysVersion).Methods(http.MethodPut)
	v3mux.Handle("/room_keys/version/{version}", deleteBackupKeysVersion).Methods(http.MethodDelete)
	v3mux.Handle("/room_keys/version", postNewBackupKeysVersion).Methods(http.MethodPost, http.MethodOptions)

	unstableMux.Handle("/room_keys/version/{version}", getBackupKeysVersion).Methods(http.MethodGet, http.MethodOptions)
	unstableMux.Handle("/room_keys/version", getLatestBackupKeysVersion).Methods(http.MethodGet, http.MethodOptions)
	unstableMux.Handle("/room_keys/version/{version}", putBackupKeysVersion).Methods(http.MethodPut)
	unstableMux.Handle("/room_keys/version/{version}", deleteBackupKeysVersion).Methods(http.MethodDelete)
	unstableMux.Handle("/room_keys/version", postNewBackupKeysVersion).Methods(http.MethodPost, http.MethodOptions)

	// Inserting E2E Backup Keys

	// Bulk room and session
	putBackupKeys := httputil.MakeAuthAPI("put_backup_keys", userAPI, func(req *http.Request, device *userapi.Device) util.JSONResponse {
		version := req.URL.Query().Get("version")
		if version == "" {
			return util.JSONResponse{
				Code: 400,
				JSON: jsonerror.InvalidArgumentValue("version must be specified"),
			}
		}
		var reqBody keyBackupSessionRequest
		resErr := clientutil.UnmarshalJSONRequest(req, &reqBody)
		if resErr != nil {
			return *resErr
		}
		return UploadBackupKeys(req, userAPI, device, version, &reqBody)
	}, consentRequiredCheck)

	// Single room bulk session
	putBackupKeysRoom := httputil.MakeAuthAPI("put_backup_keys_room", userAPI, func(req *http.Request, device *userapi.Device) util.JSONResponse {
		vars, err := httputil.URLDecodeMapValues(mux.Vars(req))
		if err != nil {
			return util.ErrorResponse(err)
		}
		version := req.URL.Query().Get("version")
		if version == "" {
			return util.JSONResponse{
				Code: 400,
				JSON: jsonerror.InvalidArgumentValue("version must be specified"),
			}
		}
		roomID := vars["roomID"]
		var reqBody keyBackupSessionRequest
		reqBody.Rooms = make(map[string]struct {
			Sessions map[string]userapi.KeyBackupSession `json:"sessions"`
		})
		reqBody.Rooms[roomID] = struct {
			Sessions map[string]userapi.KeyBackupSession `json:"sessions"`
		}{
			Sessions: map[string]userapi.KeyBackupSession{},
		}
		body := reqBody.Rooms[roomID]
		resErr := clientutil.UnmarshalJSONRequest(req, &body)
		if resErr != nil {
			return *resErr
		}
		reqBody.Rooms[roomID] = body
		return UploadBackupKeys(req, userAPI, device, version, &reqBody)
	}, consentRequiredCheck)

	// Single room, single session
	putBackupKeysRoomSession := httputil.MakeAuthAPI("put_backup_keys_room_session", userAPI, func(req *http.Request, device *userapi.Device) util.JSONResponse {
		vars, err := httputil.URLDecodeMapValues(mux.Vars(req))
		if err != nil {
			return util.ErrorResponse(err)
		}
		version := req.URL.Query().Get("version")
		if version == "" {
			return util.JSONResponse{
				Code: 400,
				JSON: jsonerror.InvalidArgumentValue("version must be specified"),
			}
		}
		var reqBody userapi.KeyBackupSession
		resErr := clientutil.UnmarshalJSONRequest(req, &reqBody)
		if resErr != nil {
			return *resErr
		}
		roomID := vars["roomID"]
		sessionID := vars["sessionID"]
		var keyReq keyBackupSessionRequest
		keyReq.Rooms = make(map[string]struct {
			Sessions map[string]userapi.KeyBackupSession `json:"sessions"`
		})
		keyReq.Rooms[roomID] = struct {
			Sessions map[string]userapi.KeyBackupSession `json:"sessions"`
		}{
			Sessions: make(map[string]userapi.KeyBackupSession),
		}
		keyReq.Rooms[roomID].Sessions[sessionID] = reqBody
		return UploadBackupKeys(req, userAPI, device, version, &keyReq)
	}, consentRequiredCheck)

	v3mux.Handle("/room_keys/keys", putBackupKeys).Methods(http.MethodPut)
	v3mux.Handle("/room_keys/keys/{roomID}", putBackupKeysRoom).Methods(http.MethodPut)
	v3mux.Handle("/room_keys/keys/{roomID}/{sessionID}", putBackupKeysRoomSession).Methods(http.MethodPut)

	unstableMux.Handle("/room_keys/keys", putBackupKeys).Methods(http.MethodPut)
	unstableMux.Handle("/room_keys/keys/{roomID}", putBackupKeysRoom).Methods(http.MethodPut)
	unstableMux.Handle("/room_keys/keys/{roomID}/{sessionID}", putBackupKeysRoomSession).Methods(http.MethodPut)

	// Querying E2E Backup Keys

	getBackupKeys := httputil.MakeAuthAPI("get_backup_keys", userAPI, func(req *http.Request, device *userapi.Device) util.JSONResponse {
		return GetBackupKeys(req, userAPI, device, req.URL.Query().Get("version"), "", "")
	}, consentRequiredCheck)

	getBackupKeysRoom := httputil.MakeAuthAPI("get_backup_keys_room", userAPI, func(req *http.Request, device *userapi.Device) util.JSONResponse {
		vars, err := httputil.URLDecodeMapValues(mux.Vars(req))
		if err != nil {
			return util.ErrorResponse(err)
		}
		return GetBackupKeys(req, userAPI, device, req.URL.Query().Get("version"), vars["roomID"], "")
	})

	getBackupKeysRoomSession := httputil.MakeAuthAPI("get_backup_keys_room_session", userAPI, func(req *http.Request, device *userapi.Device) util.JSONResponse {
		vars, err := httputil.URLDecodeMapValues(mux.Vars(req))
		if err != nil {
			return util.ErrorResponse(err)
		}
		return GetBackupKeys(req, userAPI, device, req.URL.Query().Get("version"), vars["roomID"], vars["sessionID"])
	}, consentRequiredCheck)

	v3mux.Handle("/room_keys/keys", getBackupKeys).Methods(http.MethodGet, http.MethodOptions)
	v3mux.Handle("/room_keys/keys/{roomID}", getBackupKeysRoom).Methods(http.MethodGet, http.MethodOptions)
	v3mux.Handle("/room_keys/keys/{roomID}/{sessionID}", getBackupKeysRoomSession).Methods(http.MethodGet, http.MethodOptions)

	unstableMux.Handle("/room_keys/keys", getBackupKeys).Methods(http.MethodGet, http.MethodOptions)
	unstableMux.Handle("/room_keys/keys/{roomID}", getBackupKeysRoom).Methods(http.MethodGet, http.MethodOptions)
	unstableMux.Handle("/room_keys/keys/{roomID}/{sessionID}", getBackupKeysRoomSession).Methods(http.MethodGet, http.MethodOptions)

	// Deleting E2E Backup Keys

	// Cross-signing device keys

	postDeviceSigningKeys := httputil.MakeAuthAPI("post_device_signing_keys", userAPI, func(req *http.Request, device *userapi.Device) util.JSONResponse {
		return UploadCrossSigningDeviceKeys(req, userInteractiveAuth, keyAPI, device, userAPI, cfg)
	}, consentRequiredCheck)

	postDeviceSigningSignatures := httputil.MakeAuthAPI("post_device_signing_signatures", userAPI, func(req *http.Request, device *userapi.Device) util.JSONResponse {
		return UploadCrossSigningDeviceSignatures(req, keyAPI, device)
	}, consentRequiredCheck)

	v3mux.Handle("/keys/device_signing/upload", postDeviceSigningKeys).Methods(http.MethodPost, http.MethodOptions)
	v3mux.Handle("/keys/signatures/upload", postDeviceSigningSignatures).Methods(http.MethodPost, http.MethodOptions)

	unstableMux.Handle("/keys/device_signing/upload", postDeviceSigningKeys).Methods(http.MethodPost, http.MethodOptions)
	unstableMux.Handle("/keys/signatures/upload", postDeviceSigningSignatures).Methods(http.MethodPost, http.MethodOptions)

	// Supplying a device ID is deprecated.
	v3mux.Handle("/keys/upload/{deviceID}",
		httputil.MakeAuthAPI("keys_upload", userAPI, func(req *http.Request, device *userapi.Device) util.JSONResponse {
			return UploadKeys(req, keyAPI, device)
		}, consentRequiredCheck),
	).Methods(http.MethodPost, http.MethodOptions)
	v3mux.Handle("/keys/upload",
		httputil.MakeAuthAPI("keys_upload", userAPI, func(req *http.Request, device *userapi.Device) util.JSONResponse {
			return UploadKeys(req, keyAPI, device)
		}, consentRequiredCheck),
	).Methods(http.MethodPost, http.MethodOptions)
	v3mux.Handle("/keys/query",
		httputil.MakeAuthAPI("keys_query", userAPI, func(req *http.Request, device *userapi.Device) util.JSONResponse {
			return QueryKeys(req, keyAPI, device)
		}),
	).Methods(http.MethodPost, http.MethodOptions)
	v3mux.Handle("/keys/claim",
		httputil.MakeAuthAPI("keys_claim", userAPI, func(req *http.Request, device *userapi.Device) util.JSONResponse {
			return ClaimKeys(req, keyAPI)
		}),
	).Methods(http.MethodPost, http.MethodOptions)
	v3mux.Handle("/rooms/{roomId}/receipt/{receiptType}/{eventId}",
		httputil.MakeAuthAPI(gomatrixserverlib.Join, userAPI, func(req *http.Request, device *userapi.Device) util.JSONResponse {
			if r := rateLimits.Limit(req); r != nil {
				return *r
			}
			vars, err := httputil.URLDecodeMapValues(mux.Vars(req))
			if err != nil {
				return util.ErrorResponse(err)
			}

			return SetReceipt(req, syncProducer, device, vars["roomId"], vars["receiptType"], vars["eventId"])
		}, consentRequiredCheck),
	).Methods(http.MethodPost, http.MethodOptions)
	v3mux.Handle("/presence/{userId}/status",
		httputil.MakeAuthAPI("set_presence", userAPI, func(req *http.Request, device *userapi.Device) util.JSONResponse {
			vars, err := httputil.URLDecodeMapValues(mux.Vars(req))
			if err != nil {
				return util.ErrorResponse(err)
			}
			return SetPresence(req, cfg, device, syncProducer, vars["userId"])
		}),
	).Methods(http.MethodPut, http.MethodOptions)
	v3mux.Handle("/presence/{userId}/status",
		httputil.MakeAuthAPI("get_presence", userAPI, func(req *http.Request, device *userapi.Device) util.JSONResponse {
			vars, err := httputil.URLDecodeMapValues(mux.Vars(req))
			if err != nil {
				return util.ErrorResponse(err)
			}
			return GetPresence(req, device, natsClient, cfg.Matrix.JetStream.Prefixed(jetstream.RequestPresence), vars["userId"])
		}),
	).Methods(http.MethodGet, http.MethodOptions)
}<|MERGE_RESOLUTION|>--- conflicted
+++ resolved
@@ -506,13 +506,8 @@
 			if err != nil {
 				return util.ErrorResponse(err)
 			}
-<<<<<<< HEAD
-			return SendRedaction(req, device, vars["roomID"], vars["eventID"], cfg, rsAPI)
-		}, consentRequiredCheck),
-=======
 			return SendRedaction(req, device, vars["roomID"], vars["eventID"], cfg, rsAPI, nil, nil)
-		}),
->>>>>>> 979a551f
+		}, consentRequiredCheck),
 	).Methods(http.MethodPost, http.MethodOptions)
 	v3mux.Handle("/rooms/{roomID}/redact/{eventID}/{txnId}",
 		httputil.MakeAuthAPI("rooms_redact", userAPI, func(req *http.Request, device *userapi.Device) util.JSONResponse {
@@ -522,7 +517,7 @@
 			}
 			txnID := vars["txnId"]
 			return SendRedaction(req, device, vars["roomID"], vars["eventID"], cfg, rsAPI, &txnID, transactionsCache)
-		}),
+		}, consentRequiredCheck),
 	).Methods(http.MethodPut, http.MethodOptions)
 
 	v3mux.Handle("/sendToDevice/{eventType}/{txnID}",
