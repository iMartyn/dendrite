// Copyright 2022 The Matrix.org Foundation C.I.C.
//
// Licensed under the Apache License, Version 2.0 (the "License");
// you may not use this file except in compliance with the License.
// You may obtain a copy of the License at
//
//     http://www.apache.org/licenses/LICENSE-2.0
//
// Unless required by applicable law or agreed to in writing, software
// distributed under the License is distributed on an "AS IS" BASIS,
// WITHOUT WARRANTIES OR CONDITIONS OF ANY KIND, either express or implied.
// See the License for the specific language governing permissions and
// limitations under the License.

package routing

import (
	"context"
	"encoding/json"
	"fmt"
	"net/http"
	"time"

	"github.com/matrix-org/dendrite/roomserver/version"
	"github.com/matrix-org/gomatrix"
	"github.com/matrix-org/gomatrixserverlib"
	"github.com/matrix-org/gomatrixserverlib/tokens"
	"github.com/matrix-org/util"
	"github.com/prometheus/client_golang/prometheus"
	"github.com/sirupsen/logrus"

	appserviceAPI "github.com/matrix-org/dendrite/appservice/api"
	"github.com/matrix-org/dendrite/clientapi/httputil"
	"github.com/matrix-org/dendrite/clientapi/jsonerror"
	"github.com/matrix-org/dendrite/internal/eventutil"
	"github.com/matrix-org/dendrite/internal/transactions"
	"github.com/matrix-org/dendrite/roomserver/api"
	"github.com/matrix-org/dendrite/setup/config"
	userapi "github.com/matrix-org/dendrite/userapi/api"
)

// Unspecced server notice request
// https://github.com/matrix-org/synapse/blob/develop/docs/admin_api/server_notices.md
type sendServerNoticeRequest struct {
	UserID  string `json:"user_id,omitempty"`
	Content struct {
		MsgType string `json:"msgtype,omitempty"`
		Body    string `json:"body,omitempty"`
	} `json:"content,omitempty"`
	Type     string `json:"type,omitempty"`
	StateKey string `json:"state_key,omitempty"`
}

// SendServerNotice sends a message to a specific user. It can only be invoked by an admin.
func SendServerNotice(
	req *http.Request,
	cfgNotices *config.ServerNotices,
	cfgClient *config.ClientAPI,
	userAPI userapi.UserInternalAPI,
	rsAPI api.RoomserverInternalAPI,
	asAPI appserviceAPI.AppServiceQueryAPI,
	device *userapi.Device,
	senderDevice *userapi.Device,
	txnID *string,
	txnCache *transactions.Cache,
) util.JSONResponse {
	if device.AccountType != userapi.AccountTypeAdmin {
		return util.JSONResponse{
			Code: http.StatusForbidden,
			JSON: jsonerror.Forbidden("This API can only be used by admin users."),
		}
	}

	if txnID != nil {
		// Try to fetch response from transactionsCache
		if res, ok := txnCache.FetchTransaction(device.AccessToken, *txnID); ok {
			return *res
		}
	}

	ctx := req.Context()
	var r sendServerNoticeRequest
	resErr := httputil.UnmarshalJSONRequest(req, &r)
	if resErr != nil {
		return *resErr
	}
	res, _ := sendServerNotice(ctx, r, rsAPI, cfgNotices, cfgClient, senderDevice, asAPI, userAPI, txnID, device, txnCache)
	return res
}

func sendServerNotice(
	ctx context.Context,
	serverNoticeRequest sendServerNoticeRequest,
	rsAPI api.RoomserverInternalAPI,
	cfgNotices *config.ServerNotices,
	cfgClient *config.ClientAPI,
	senderDevice *userapi.Device,
	asAPI appserviceAPI.AppServiceQueryAPI,
	userAPI userapi.UserInternalAPI,
	txnID *string,
	device *userapi.Device,
	txnCache *transactions.Cache,
) (util.JSONResponse, error) {

	// check that all required fields are set
	if !serverNoticeRequest.valid() {
		return util.JSONResponse{
			Code: http.StatusBadRequest,
			JSON: jsonerror.BadJSON("Invalid request"),
<<<<<<< HEAD
		}, fmt.Errorf("invalid server notice request")
=======
		}, fmt.Errorf("Invalid JSON")
>>>>>>> 733b601a
	}

	qryServerNoticeRoom := &userapi.QueryServerNoticeRoomResponse{}
	localpart, _, err := gomatrixserverlib.SplitID('@', serverNoticeRequest.UserID)
	if err != nil {
		return util.JSONResponse{
			Code: http.StatusBadRequest,
			JSON: jsonerror.BadJSON("Invalid request"),
<<<<<<< HEAD
		}, err
=======
		}, fmt.Errorf("Invalid JSON")
>>>>>>> 733b601a
	}
	err = userAPI.SelectServerNoticeRoomID(ctx, &userapi.QueryServerNoticeRoomRequest{Localpart: localpart}, qryServerNoticeRoom)
	if err != nil {
		return util.ErrorResponse(err), err
	}

	senderUserID := fmt.Sprintf("@%s:%s", cfgNotices.LocalPart, cfgClient.Matrix.ServerName)
	roomID := qryServerNoticeRoom.RoomID
	roomVersion := version.DefaultRoomVersion()

	// create a new room for the user
	if qryServerNoticeRoom.RoomID == "" {
		var pl, cc []byte
		powerLevelContent := eventutil.InitialPowerLevelsContent(senderUserID)
		powerLevelContent.Users[serverNoticeRequest.UserID] = -10 // taken from Synapse
		pl, err = json.Marshal(powerLevelContent)
		if err != nil {
			return util.ErrorResponse(err), err
		}
		createContent := map[string]interface{}{}
		createContent["m.federate"] = false
		cc, err = json.Marshal(createContent)
		if err != nil {
			return util.ErrorResponse(err), err
		}
		crReq := createRoomRequest{
			Invite:                    []string{serverNoticeRequest.UserID},
			Name:                      cfgNotices.RoomName,
			Visibility:                "private",
			Preset:                    presetPrivateChat,
			CreationContent:           cc,
			GuestCanJoin:              false,
			RoomVersion:               roomVersion,
			PowerLevelContentOverride: pl,
		}

		roomRes := createRoom(ctx, crReq, senderDevice, cfgClient, userAPI, rsAPI, asAPI, time.Now())

		switch data := roomRes.JSON.(type) {
		case createRoomResponse:
			roomID = data.RoomID
			res := &userapi.UpdateServerNoticeRoomResponse{}
			err = userAPI.UpdateServerNoticeRoomID(ctx, &userapi.UpdateServerNoticeRoomRequest{RoomID: roomID, Localpart: localpart}, res)
			if err != nil {
				util.GetLogger(ctx).WithError(err).Error("UpdateServerNoticeRoomID failed")
<<<<<<< HEAD
				return jsonerror.InternalServerError(), err
=======
				return jsonerror.InternalServerError(), nil
>>>>>>> 733b601a
			}
			// tag the room, so we can later check if the user tries to reject an invite
			serverAlertTag := gomatrix.TagContent{Tags: map[string]gomatrix.TagProperties{
				"m.server_notice": {
					Order: 1.0,
				},
			}}
			if err = saveTagData(ctx, serverNoticeRequest.UserID, roomID, userAPI, serverAlertTag); err != nil {
				util.GetLogger(ctx).WithError(err).Error("saveTagData failed")
				return jsonerror.InternalServerError(), err
			}

		default:
			// if we didn't get a createRoomResponse, we probably received an error, so return that.
<<<<<<< HEAD
			return roomRes, err
=======
			return roomRes, fmt.Errorf("Unable to create room")
>>>>>>> 733b601a
		}

	} else {
		res := &api.QueryMembershipForUserResponse{}
		err = rsAPI.QueryMembershipForUser(ctx, &api.QueryMembershipForUserRequest{UserID: serverNoticeRequest.UserID, RoomID: roomID}, res)
		if err != nil {
			return util.ErrorResponse(err), err
		}
		// re-invite the user
		if res.Membership != gomatrixserverlib.Join {
<<<<<<< HEAD
			var sendInviteRes util.JSONResponse
			sendInviteRes, err = sendInvite(ctx, userAPI, senderDevice, roomID, serverNoticeRequest.UserID, "Server notice room", cfgClient, rsAPI, asAPI, time.Now())
			if err != nil {
				return sendInviteRes, err
=======
			var inviteRes util.JSONResponse
			inviteRes, err = sendInvite(ctx, userAPI, senderDevice, roomID, serverNoticeRequest.UserID, "Server notice room", cfgClient, rsAPI, asAPI, time.Now())
			if err != nil {
				return inviteRes, err
>>>>>>> 733b601a
			}
		}
	}

	startedGeneratingEvent := time.Now()

	request := map[string]interface{}{
		"body":    serverNoticeRequest.Content.Body,
		"msgtype": serverNoticeRequest.Content.MsgType,
	}
	e, resErr := generateSendEvent(ctx, request, senderDevice, roomID, "m.room.message", nil, cfgClient, rsAPI, time.Now())
	if resErr != nil {
		logrus.Errorf("failed to send message: %+v", resErr)
<<<<<<< HEAD
		return *resErr, err
=======
		return *resErr, fmt.Errorf("Unable to send event")
>>>>>>> 733b601a
	}
	timeToGenerateEvent := time.Since(startedGeneratingEvent)

	var txnAndSessionID *api.TransactionID
	if txnID != nil {
		txnAndSessionID = &api.TransactionID{
			TransactionID: *txnID,
			SessionID:     device.SessionID,
		}
	}

	// pass the new event to the roomserver and receive the correct event ID
	// event ID in case of duplicate transaction is discarded
	startedSubmittingEvent := time.Now()
	if err = api.SendEvents(
		ctx, rsAPI,
		api.KindNew,
		[]*gomatrixserverlib.HeaderedEvent{
			e.Headered(roomVersion),
		},
		cfgClient.Matrix.ServerName,
		cfgClient.Matrix.ServerName,
		txnAndSessionID,
		false,
	); err != nil {
		util.GetLogger(ctx).WithError(err).Error("SendEvents failed")
		return jsonerror.InternalServerError(), err
	}
	util.GetLogger(ctx).WithFields(logrus.Fields{
		"event_id":     e.EventID(),
		"room_id":      roomID,
		"room_version": roomVersion,
	}).Info("Sent event to roomserver")
	timeToSubmitEvent := time.Since(startedSubmittingEvent)

	res := util.JSONResponse{
		Code: http.StatusOK,
		JSON: sendEventResponse{e.EventID()},
	}
	// Add response to transactionsCache
	if txnID != nil {
		txnCache.AddTransaction(device.AccessToken, *txnID, &res)
	}

	// Take a note of how long it took to generate the event vs submit
	// it to the roomserver.
	sendEventDuration.With(prometheus.Labels{"action": "build"}).Observe(float64(timeToGenerateEvent.Milliseconds()))
	sendEventDuration.With(prometheus.Labels{"action": "submit"}).Observe(float64(timeToSubmitEvent.Milliseconds()))

	return res, nil
}

func (r sendServerNoticeRequest) valid() (ok bool) {
	if r.UserID == "" {
		return false
	}
	if r.Content.MsgType == "" || r.Content.Body == "" {
		return false
	}
	return true
}

// getSenderDevice creates a user account to be used when sending server notices.
// It returns an userapi.Device, which is used for building the event
func getSenderDevice(
	ctx context.Context,
	userAPI userapi.UserInternalAPI,
	cfg *config.ClientAPI,
) (*userapi.Device, error) {
	var accRes userapi.PerformAccountCreationResponse
	// create account if it doesn't exist
	err := userAPI.PerformAccountCreation(ctx, &userapi.PerformAccountCreationRequest{
		AccountType: userapi.AccountTypeUser,
		Localpart:   cfg.Matrix.ServerNotices.LocalPart,
		OnConflict:  userapi.ConflictUpdate,
	}, &accRes)
	if err != nil {
		return nil, err
	}

	// set the avatarurl for the user
	res := &userapi.PerformSetAvatarURLResponse{}
	if err = userAPI.SetAvatarURL(ctx, &userapi.PerformSetAvatarURLRequest{
		Localpart: cfg.Matrix.ServerNotices.LocalPart,
		AvatarURL: cfg.Matrix.ServerNotices.AvatarURL,
	}, res); err != nil {
		util.GetLogger(ctx).WithError(err).Error("userAPI.SetAvatarURL failed")
		return nil, err
	}

	// Check if we got existing devices
	deviceRes := &userapi.QueryDevicesResponse{}
	err = userAPI.QueryDevices(ctx, &userapi.QueryDevicesRequest{
		UserID: accRes.Account.UserID,
	}, deviceRes)
	if err != nil {
		return nil, err
	}

	if len(deviceRes.Devices) > 0 {
		return &deviceRes.Devices[0], nil
	}

	// create an AccessToken
	token, err := tokens.GenerateLoginToken(tokens.TokenOptions{
		ServerPrivateKey: cfg.Matrix.PrivateKey.Seed(),
		ServerName:       string(cfg.Matrix.ServerName),
		UserID:           accRes.Account.UserID,
	})
	if err != nil {
		return nil, err
	}

	// create a new device, if we didn't find any
	var devRes userapi.PerformDeviceCreationResponse
	err = userAPI.PerformDeviceCreation(ctx, &userapi.PerformDeviceCreationRequest{
		Localpart:          cfg.Matrix.ServerNotices.LocalPart,
		DeviceDisplayName:  &cfg.Matrix.ServerNotices.LocalPart,
		AccessToken:        token,
		NoDeviceListUpdate: true,
	}, &devRes)

	if err != nil {
		return nil, err
	}
	return devRes.Device, nil
}<|MERGE_RESOLUTION|>--- conflicted
+++ resolved
@@ -107,11 +107,7 @@
 		return util.JSONResponse{
 			Code: http.StatusBadRequest,
 			JSON: jsonerror.BadJSON("Invalid request"),
-<<<<<<< HEAD
-		}, fmt.Errorf("invalid server notice request")
-=======
 		}, fmt.Errorf("Invalid JSON")
->>>>>>> 733b601a
 	}
 
 	qryServerNoticeRoom := &userapi.QueryServerNoticeRoomResponse{}
@@ -120,11 +116,7 @@
 		return util.JSONResponse{
 			Code: http.StatusBadRequest,
 			JSON: jsonerror.BadJSON("Invalid request"),
-<<<<<<< HEAD
 		}, err
-=======
-		}, fmt.Errorf("Invalid JSON")
->>>>>>> 733b601a
 	}
 	err = userAPI.SelectServerNoticeRoomID(ctx, &userapi.QueryServerNoticeRoomRequest{Localpart: localpart}, qryServerNoticeRoom)
 	if err != nil {
@@ -170,11 +162,7 @@
 			err = userAPI.UpdateServerNoticeRoomID(ctx, &userapi.UpdateServerNoticeRoomRequest{RoomID: roomID, Localpart: localpart}, res)
 			if err != nil {
 				util.GetLogger(ctx).WithError(err).Error("UpdateServerNoticeRoomID failed")
-<<<<<<< HEAD
 				return jsonerror.InternalServerError(), err
-=======
-				return jsonerror.InternalServerError(), nil
->>>>>>> 733b601a
 			}
 			// tag the room, so we can later check if the user tries to reject an invite
 			serverAlertTag := gomatrix.TagContent{Tags: map[string]gomatrix.TagProperties{
@@ -189,11 +177,7 @@
 
 		default:
 			// if we didn't get a createRoomResponse, we probably received an error, so return that.
-<<<<<<< HEAD
-			return roomRes, err
-=======
 			return roomRes, fmt.Errorf("Unable to create room")
->>>>>>> 733b601a
 		}
 
 	} else {
@@ -204,17 +188,10 @@
 		}
 		// re-invite the user
 		if res.Membership != gomatrixserverlib.Join {
-<<<<<<< HEAD
-			var sendInviteRes util.JSONResponse
-			sendInviteRes, err = sendInvite(ctx, userAPI, senderDevice, roomID, serverNoticeRequest.UserID, "Server notice room", cfgClient, rsAPI, asAPI, time.Now())
-			if err != nil {
-				return sendInviteRes, err
-=======
 			var inviteRes util.JSONResponse
 			inviteRes, err = sendInvite(ctx, userAPI, senderDevice, roomID, serverNoticeRequest.UserID, "Server notice room", cfgClient, rsAPI, asAPI, time.Now())
 			if err != nil {
 				return inviteRes, err
->>>>>>> 733b601a
 			}
 		}
 	}
@@ -228,11 +205,7 @@
 	e, resErr := generateSendEvent(ctx, request, senderDevice, roomID, "m.room.message", nil, cfgClient, rsAPI, time.Now())
 	if resErr != nil {
 		logrus.Errorf("failed to send message: %+v", resErr)
-<<<<<<< HEAD
-		return *resErr, err
-=======
 		return *resErr, fmt.Errorf("Unable to send event")
->>>>>>> 733b601a
 	}
 	timeToGenerateEvent := time.Since(startedGeneratingEvent)
 
