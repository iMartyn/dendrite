--- conflicted
+++ resolved
@@ -91,12 +91,12 @@
 func sendServerNotice(
 	ctx context.Context,
 	serverNoticeRequest sendServerNoticeRequest,
-	rsAPI api.RoomserverInternalAPI,
+	rsAPI api.ClientRoomserverAPI,
 	cfgNotices *config.ServerNotices,
 	cfgClient *config.ClientAPI,
 	senderDevice *userapi.Device,
 	asAPI appserviceAPI.AppServiceQueryAPI,
-	userAPI userapi.UserInternalAPI,
+	userAPI userapi.ClientUserAPI,
 	txnID *string,
 	device *userapi.Device,
 	txnCache *transactions.Cache,
@@ -110,7 +110,6 @@
 		}, fmt.Errorf("Invalid JSON")
 	}
 
-<<<<<<< HEAD
 	qryServerNoticeRoom := &userapi.QueryServerNoticeRoomResponse{}
 	localpart, _, err := gomatrixserverlib.SplitID('@', serverNoticeRequest.UserID)
 	if err != nil {
@@ -122,54 +121,11 @@
 	err = userAPI.SelectServerNoticeRoomID(ctx, &userapi.QueryServerNoticeRoomRequest{Localpart: localpart}, qryServerNoticeRoom)
 	if err != nil {
 		return util.ErrorResponse(err), err
-=======
-	// get rooms for specified user
-	allUserRooms := []string{}
-	userRooms := api.QueryRoomsForUserResponse{}
-	// Get rooms the user is either joined, invited or has left.
-	for _, membership := range []string{"join", "invite", "leave"} {
-		if err := rsAPI.QueryRoomsForUser(ctx, &api.QueryRoomsForUserRequest{
-			UserID:         r.UserID,
-			WantMembership: membership,
-		}, &userRooms); err != nil {
-			return util.ErrorResponse(err)
-		}
-		allUserRooms = append(allUserRooms, userRooms.RoomIDs...)
->>>>>>> 4705f576
 	}
 
 	senderUserID := fmt.Sprintf("@%s:%s", cfgNotices.LocalPart, cfgClient.Matrix.ServerName)
-<<<<<<< HEAD
 	roomID := qryServerNoticeRoom.RoomID
 	roomVersion := version.DefaultRoomVersion()
-=======
-	senderRooms := api.QueryRoomsForUserResponse{}
-	if err := rsAPI.QueryRoomsForUser(ctx, &api.QueryRoomsForUserRequest{
-		UserID:         senderUserID,
-		WantMembership: "join",
-	}, &senderRooms); err != nil {
-		return util.ErrorResponse(err)
-	}
-
-	// check if we have rooms in common
-	commonRooms := []string{}
-	for _, userRoomID := range allUserRooms {
-		for _, senderRoomID := range senderRooms.RoomIDs {
-			if userRoomID == senderRoomID {
-				commonRooms = append(commonRooms, senderRoomID)
-			}
-		}
-	}
-
-	if len(commonRooms) > 1 {
-		return util.ErrorResponse(fmt.Errorf("expected to find one room, but got %d", len(commonRooms)))
-	}
-
-	var (
-		roomID      string
-		roomVersion = version.DefaultRoomVersion()
-	)
->>>>>>> 4705f576
 
 	// create a new room for the user
 	if qryServerNoticeRoom.RoomID == "" {
@@ -223,8 +179,8 @@
 			// if we didn't get a createRoomResponse, we probably received an error, so return that.
 			return roomRes, fmt.Errorf("Unable to create room")
 		}
+
 	} else {
-<<<<<<< HEAD
 		res := &api.QueryMembershipForUserResponse{}
 		err = rsAPI.QueryMembershipForUser(ctx, &api.QueryMembershipForUserRequest{UserID: serverNoticeRequest.UserID, RoomID: roomID}, res)
 		if err != nil {
@@ -236,21 +192,6 @@
 			inviteRes, err = sendInvite(ctx, userAPI, senderDevice, roomID, serverNoticeRequest.UserID, "Server notice room", cfgClient, rsAPI, asAPI, time.Now())
 			if err != nil {
 				return inviteRes, err
-=======
-		// we've found a room in common, check the membership
-		roomID = commonRooms[0]
-		membershipRes := api.QueryMembershipForUserResponse{}
-		err := rsAPI.QueryMembershipForUser(ctx, &api.QueryMembershipForUserRequest{UserID: r.UserID, RoomID: roomID}, &membershipRes)
-		if err != nil {
-			util.GetLogger(ctx).WithError(err).Error("unable to query membership for user")
-			return jsonerror.InternalServerError()
-		}
-		if !membershipRes.IsInRoom {
-			// re-invite the user
-			res, err := sendInvite(ctx, userAPI, senderDevice, roomID, r.UserID, "Server notice room", cfgClient, rsAPI, asAPI, time.Now())
-			if err != nil {
-				return res
->>>>>>> 4705f576
 			}
 		}
 	}
