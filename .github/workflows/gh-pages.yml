--- conflicted
+++ resolved
@@ -4,11 +4,7 @@
 on:
   # Runs on pushes targeting the default branch
   push:
-<<<<<<< HEAD
-    branches: ["main", "gh-pages"]
-=======
     branches: ["gh-pages"]
->>>>>>> 086e205e
     paths:
       - 'docs/**' # only execute if we have docs changes
 
